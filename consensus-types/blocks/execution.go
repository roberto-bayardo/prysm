package blocks

import (
	"bytes"
	"errors"

	fastssz "github.com/prysmaticlabs/fastssz"
	fieldparams "github.com/prysmaticlabs/prysm/v3/config/fieldparams"
	"github.com/prysmaticlabs/prysm/v3/consensus-types/interfaces"
	"github.com/prysmaticlabs/prysm/v3/crypto/hash"
	"github.com/prysmaticlabs/prysm/v3/encoding/bytesutil"
	"github.com/prysmaticlabs/prysm/v3/encoding/ssz"
	enginev1 "github.com/prysmaticlabs/prysm/v3/proto/engine/v1"
	"google.golang.org/protobuf/proto"
)

// executionPayload is a convenience wrapper around a beacon block body's execution payload data structure
// This wrapper allows us to conform to a common interface so that beacon
// blocks for future forks can also be applied across Prysm without issues.
type executionPayload struct {
	p *enginev1.ExecutionPayload
}

// WrappedExecutionPayload is a constructor which wraps a protobuf execution payload into an interface.
func WrappedExecutionPayload(p *enginev1.ExecutionPayload) (interfaces.ExecutionData, error) {
	w := executionPayload{p: p}
	if w.IsNil() {
		return nil, ErrNilObjectWrapped
	}
	return w, nil
}

// IsNil checks if the underlying data is nil.
func (e executionPayload) IsNil() bool {
	return e.p == nil
}

// MarshalSSZ --
func (e executionPayload) MarshalSSZ() ([]byte, error) {
	return e.p.MarshalSSZ()
}

// MarshalSSZTo --
func (e executionPayload) MarshalSSZTo(dst []byte) ([]byte, error) {
	return e.p.MarshalSSZTo(dst)
}

// SizeSSZ --
func (e executionPayload) SizeSSZ() int {
	return e.p.SizeSSZ()
}

// UnmarshalSSZ --
func (e executionPayload) UnmarshalSSZ(buf []byte) error {
	return e.p.UnmarshalSSZ(buf)
}

// HashTreeRoot --
func (e executionPayload) HashTreeRoot() ([32]byte, error) {
	return e.p.HashTreeRoot()
}

// HashTreeRootWith --
func (e executionPayload) HashTreeRootWith(hh *fastssz.Hasher) error {
	return e.p.HashTreeRootWith(hh)
}

// Proto --
func (e executionPayload) Proto() proto.Message {
	return e.p
}

// ParentHash --
func (e executionPayload) ParentHash() []byte {
	return e.p.ParentHash
}

// FeeRecipient --
func (e executionPayload) FeeRecipient() []byte {
	return e.p.FeeRecipient
}

// StateRoot --
func (e executionPayload) StateRoot() []byte {
	return e.p.StateRoot
}

// ReceiptsRoot --
func (e executionPayload) ReceiptsRoot() []byte {
	return e.p.ReceiptsRoot
}

// LogsBloom --
func (e executionPayload) LogsBloom() []byte {
	return e.p.LogsBloom
}

// PrevRandao --
func (e executionPayload) PrevRandao() []byte {
	return e.p.PrevRandao
}

// BlockNumber --
func (e executionPayload) BlockNumber() uint64 {
	return e.p.BlockNumber
}

// GasLimit --
func (e executionPayload) GasLimit() uint64 {
	return e.p.GasLimit
}

// GasUsed --
func (e executionPayload) GasUsed() uint64 {
	return e.p.GasUsed
}

// Timestamp --
func (e executionPayload) Timestamp() uint64 {
	return e.p.Timestamp
}

// ExtraData --
func (e executionPayload) ExtraData() []byte {
	return e.p.ExtraData
}

// BaseFeePerGas --
func (e executionPayload) BaseFeePerGas() []byte {
	return e.p.BaseFeePerGas
}

// BlockHash --
func (e executionPayload) BlockHash() []byte {
	return e.p.BlockHash
}

// Transactions --
func (e executionPayload) Transactions() ([][]byte, error) {
	return e.p.Transactions, nil
}

// TransactionsRoot --
func (e executionPayload) TransactionsRoot() ([]byte, error) {
	return nil, ErrUnsupportedGetter
}

// Withdrawals --
func (e executionPayload) Withdrawals() ([]*enginev1.Withdrawal, error) {
	return nil, ErrUnsupportedGetter
}

// WithdrawalsRoot --
func (e executionPayload) WithdrawalsRoot() ([]byte, error) {
	return nil, ErrUnsupportedGetter
}

<<<<<<< HEAD
// ExcessiveDataGas --
func (e executionPayload) ExcessiveDataGas() ([]byte, error) {
	return nil, ErrUnsupportedGetter
}

// PbV1 --
func (e executionPayload) PbV1() (*enginev1.ExecutionPayload, error) {
=======
// PbBellatrix --
func (e executionPayload) PbBellatrix() (*enginev1.ExecutionPayload, error) {
>>>>>>> b6a32c05
	return e.p, nil
}

// PbCapella --
func (executionPayload) PbCapella() (*enginev1.ExecutionPayloadCapella, error) {
	return nil, ErrUnsupportedGetter
}

// executionPayloadHeader is a convenience wrapper around a blinded beacon block body's execution header data structure
// This wrapper allows us to conform to a common interface so that beacon
// blocks for future forks can also be applied across Prysm without issues.
type executionPayloadHeader struct {
	p *enginev1.ExecutionPayloadHeader
}

// WrappedExecutionPayloadHeader is a constructor which wraps a protobuf execution header into an interface.
func WrappedExecutionPayloadHeader(p *enginev1.ExecutionPayloadHeader) (interfaces.ExecutionData, error) {
	w := executionPayloadHeader{p: p}
	if w.IsNil() {
		return nil, ErrNilObjectWrapped
	}
	return w, nil
}

// IsNil checks if the underlying data is nil.
func (e executionPayloadHeader) IsNil() bool {
	return e.p == nil
}

// MarshalSSZ --
func (e executionPayloadHeader) MarshalSSZ() ([]byte, error) {
	return e.p.MarshalSSZ()
}

// MarshalSSZTo --
func (e executionPayloadHeader) MarshalSSZTo(dst []byte) ([]byte, error) {
	return e.p.MarshalSSZTo(dst)
}

// SizeSSZ --
func (e executionPayloadHeader) SizeSSZ() int {
	return e.p.SizeSSZ()
}

// UnmarshalSSZ --
func (e executionPayloadHeader) UnmarshalSSZ(buf []byte) error {
	return e.p.UnmarshalSSZ(buf)
}

// HashTreeRoot --
func (e executionPayloadHeader) HashTreeRoot() ([32]byte, error) {
	return e.p.HashTreeRoot()
}

// HashTreeRootWith --
func (e executionPayloadHeader) HashTreeRootWith(hh *fastssz.Hasher) error {
	return e.p.HashTreeRootWith(hh)
}

// Proto --
func (e executionPayloadHeader) Proto() proto.Message {
	return e.p
}

// ParentHash --
func (e executionPayloadHeader) ParentHash() []byte {
	return e.p.ParentHash
}

// FeeRecipient --
func (e executionPayloadHeader) FeeRecipient() []byte {
	return e.p.FeeRecipient
}

// StateRoot --
func (e executionPayloadHeader) StateRoot() []byte {
	return e.p.StateRoot
}

// ReceiptsRoot --
func (e executionPayloadHeader) ReceiptsRoot() []byte {
	return e.p.ReceiptsRoot
}

// LogsBloom --
func (e executionPayloadHeader) LogsBloom() []byte {
	return e.p.LogsBloom
}

// PrevRandao --
func (e executionPayloadHeader) PrevRandao() []byte {
	return e.p.PrevRandao
}

// BlockNumber --
func (e executionPayloadHeader) BlockNumber() uint64 {
	return e.p.BlockNumber
}

// GasLimit --
func (e executionPayloadHeader) GasLimit() uint64 {
	return e.p.GasLimit
}

// GasUsed --
func (e executionPayloadHeader) GasUsed() uint64 {
	return e.p.GasUsed
}

// Timestamp --
func (e executionPayloadHeader) Timestamp() uint64 {
	return e.p.Timestamp
}

// ExtraData --
func (e executionPayloadHeader) ExtraData() []byte {
	return e.p.ExtraData
}

// BaseFeePerGas --
func (e executionPayloadHeader) BaseFeePerGas() []byte {
	return e.p.BaseFeePerGas
}

// BlockHash --
func (e executionPayloadHeader) BlockHash() []byte {
	return e.p.BlockHash
}

// Transactions --
func (executionPayloadHeader) Transactions() ([][]byte, error) {
	return nil, ErrUnsupportedGetter
}

// TransactionsRoot --
func (e executionPayloadHeader) TransactionsRoot() ([]byte, error) {
	return e.p.TransactionsRoot, nil
}

// Withdrawals --
func (e executionPayloadHeader) Withdrawals() ([]*enginev1.Withdrawal, error) {
	return nil, ErrUnsupportedGetter
}

// WithdrawalsRoot --
func (e executionPayloadHeader) WithdrawalsRoot() ([]byte, error) {
	return nil, ErrUnsupportedGetter
}

<<<<<<< HEAD
// ExcessiveDataGas --
func (e executionPayloadHeader) ExcessiveDataGas() ([]byte, error) {
	return nil, ErrUnsupportedGetter
}

// PbV2 --
func (e executionPayloadHeader) PbV2() (*enginev1.ExecutionPayloadCapella, error) {
=======
// PbCapella --
func (executionPayloadHeader) PbCapella() (*enginev1.ExecutionPayloadCapella, error) {
>>>>>>> b6a32c05
	return nil, ErrUnsupportedGetter
}

// PbBellatrix --
func (executionPayloadHeader) PbBellatrix() (*enginev1.ExecutionPayload, error) {
	return nil, ErrUnsupportedGetter
}

// PayloadToHeader converts `payload` into execution payload header format.
func PayloadToHeader(payload interfaces.ExecutionData) (*enginev1.ExecutionPayloadHeader, error) {
	txs, err := payload.Transactions()
	if err != nil {
		return nil, err
	}
	txRoot, err := ssz.TransactionsRoot(txs)
	if err != nil {
		return nil, err
	}
	return &enginev1.ExecutionPayloadHeader{
		ParentHash:       bytesutil.SafeCopyBytes(payload.ParentHash()),
		FeeRecipient:     bytesutil.SafeCopyBytes(payload.FeeRecipient()),
		StateRoot:        bytesutil.SafeCopyBytes(payload.StateRoot()),
		ReceiptsRoot:     bytesutil.SafeCopyBytes(payload.ReceiptsRoot()),
		LogsBloom:        bytesutil.SafeCopyBytes(payload.LogsBloom()),
		PrevRandao:       bytesutil.SafeCopyBytes(payload.PrevRandao()),
		BlockNumber:      payload.BlockNumber(),
		GasLimit:         payload.GasLimit(),
		GasUsed:          payload.GasUsed(),
		Timestamp:        payload.Timestamp(),
		ExtraData:        bytesutil.SafeCopyBytes(payload.ExtraData()),
		BaseFeePerGas:    bytesutil.SafeCopyBytes(payload.BaseFeePerGas()),
		BlockHash:        bytesutil.SafeCopyBytes(payload.BlockHash()),
		TransactionsRoot: txRoot[:],
	}, nil
}

// executionPayloadCapella is a convenience wrapper around a beacon block body's execution payload data structure
// This wrapper allows us to conform to a common interface so that beacon
// blocks for future forks can also be applied across Prysm without issues.
type executionPayloadCapella struct {
	p *enginev1.ExecutionPayloadCapella
}

// WrappedExecutionPayloadCapella is a constructor which wraps a protobuf execution payload into an interface.
func WrappedExecutionPayloadCapella(p *enginev1.ExecutionPayloadCapella) (interfaces.ExecutionData, error) {
	w := executionPayloadCapella{p: p}
	if w.IsNil() {
		return nil, ErrNilObjectWrapped
	}
	return w, nil
}

// IsNil checks if the underlying data is nil.
func (e executionPayloadCapella) IsNil() bool {
	return e.p == nil
}

// MarshalSSZ --
func (e executionPayloadCapella) MarshalSSZ() ([]byte, error) {
	return e.p.MarshalSSZ()
}

// MarshalSSZTo --
func (e executionPayloadCapella) MarshalSSZTo(dst []byte) ([]byte, error) {
	return e.p.MarshalSSZTo(dst)
}

// SizeSSZ --
func (e executionPayloadCapella) SizeSSZ() int {
	return e.p.SizeSSZ()
}

// UnmarshalSSZ --
func (e executionPayloadCapella) UnmarshalSSZ(buf []byte) error {
	return e.p.UnmarshalSSZ(buf)
}

// HashTreeRoot --
func (e executionPayloadCapella) HashTreeRoot() ([32]byte, error) {
	return e.p.HashTreeRoot()
}

// HashTreeRootWith --
func (e executionPayloadCapella) HashTreeRootWith(hh *fastssz.Hasher) error {
	return e.p.HashTreeRootWith(hh)
}

// Proto --
func (e executionPayloadCapella) Proto() proto.Message {
	return e.p
}

// ParentHash --
func (e executionPayloadCapella) ParentHash() []byte {
	return e.p.ParentHash
}

// FeeRecipient --
func (e executionPayloadCapella) FeeRecipient() []byte {
	return e.p.FeeRecipient
}

// StateRoot --
func (e executionPayloadCapella) StateRoot() []byte {
	return e.p.StateRoot
}

// ReceiptsRoot --
func (e executionPayloadCapella) ReceiptsRoot() []byte {
	return e.p.ReceiptsRoot
}

// LogsBloom --
func (e executionPayloadCapella) LogsBloom() []byte {
	return e.p.LogsBloom
}

// PrevRandao --
func (e executionPayloadCapella) PrevRandao() []byte {
	return e.p.PrevRandao
}

// BlockNumber --
func (e executionPayloadCapella) BlockNumber() uint64 {
	return e.p.BlockNumber
}

// GasLimit --
func (e executionPayloadCapella) GasLimit() uint64 {
	return e.p.GasLimit
}

// GasUsed --
func (e executionPayloadCapella) GasUsed() uint64 {
	return e.p.GasUsed
}

// Timestamp --
func (e executionPayloadCapella) Timestamp() uint64 {
	return e.p.Timestamp
}

// ExtraData --
func (e executionPayloadCapella) ExtraData() []byte {
	return e.p.ExtraData
}

// BaseFeePerGas --
func (e executionPayloadCapella) BaseFeePerGas() []byte {
	return e.p.BaseFeePerGas
}

// BlockHash --
func (e executionPayloadCapella) BlockHash() []byte {
	return e.p.BlockHash
}

// Transactions --
func (e executionPayloadCapella) Transactions() ([][]byte, error) {
	return e.p.Transactions, nil
}

// TransactionsRoot --
func (e executionPayloadCapella) TransactionsRoot() ([]byte, error) {
	return nil, ErrUnsupportedGetter
}

// Withdrawals --
func (e executionPayloadCapella) Withdrawals() ([]*enginev1.Withdrawal, error) {
	return e.p.Withdrawals, nil
}

// WithdrawalsRoot --
func (e executionPayloadCapella) WithdrawalsRoot() ([]byte, error) {
	return nil, ErrUnsupportedGetter
}

<<<<<<< HEAD
func (e executionPayloadCapella) ExcessiveDataGas() ([]byte, error) {
	return nil, ErrUnsupportedGetter
}

// PbV2 --
func (e executionPayloadCapella) PbV2() (*enginev1.ExecutionPayloadCapella, error) {
=======
// PbCapella --
func (e executionPayloadCapella) PbCapella() (*enginev1.ExecutionPayloadCapella, error) {
>>>>>>> b6a32c05
	return e.p, nil
}

// PbBellatrix --
func (executionPayloadCapella) PbBellatrix() (*enginev1.ExecutionPayload, error) {
	return nil, ErrUnsupportedGetter
}

// executionPayloadHeaderCapella is a convenience wrapper around a blinded beacon block body's execution header data structure
// This wrapper allows us to conform to a common interface so that beacon
// blocks for future forks can also be applied across Prysm without issues.
type executionPayloadHeaderCapella struct {
	p *enginev1.ExecutionPayloadHeaderCapella
}

// WrappedExecutionPayloadHeaderCapella is a constructor which wraps a protobuf execution header into an interface.
func WrappedExecutionPayloadHeaderCapella(p *enginev1.ExecutionPayloadHeaderCapella) (interfaces.ExecutionData, error) {
	w := executionPayloadHeaderCapella{p: p}
	if w.IsNil() {
		return nil, ErrNilObjectWrapped
	}
	return w, nil
}

// IsNil checks if the underlying data is nil.
func (e executionPayloadHeaderCapella) IsNil() bool {
	return e.p == nil
}

// MarshalSSZ --
func (e executionPayloadHeaderCapella) MarshalSSZ() ([]byte, error) {
	return e.p.MarshalSSZ()
}

// MarshalSSZTo --
func (e executionPayloadHeaderCapella) MarshalSSZTo(dst []byte) ([]byte, error) {
	return e.p.MarshalSSZTo(dst)
}

// SizeSSZ --
func (e executionPayloadHeaderCapella) SizeSSZ() int {
	return e.p.SizeSSZ()
}

// UnmarshalSSZ --
func (e executionPayloadHeaderCapella) UnmarshalSSZ(buf []byte) error {
	return e.p.UnmarshalSSZ(buf)
}

// HashTreeRoot --
func (e executionPayloadHeaderCapella) HashTreeRoot() ([32]byte, error) {
	return e.p.HashTreeRoot()
}

// HashTreeRootWith --
func (e executionPayloadHeaderCapella) HashTreeRootWith(hh *fastssz.Hasher) error {
	return e.p.HashTreeRootWith(hh)
}

// Proto --
func (e executionPayloadHeaderCapella) Proto() proto.Message {
	return e.p
}

// ParentHash --
func (e executionPayloadHeaderCapella) ParentHash() []byte {
	return e.p.ParentHash
}

// FeeRecipient --
func (e executionPayloadHeaderCapella) FeeRecipient() []byte {
	return e.p.FeeRecipient
}

// StateRoot --
func (e executionPayloadHeaderCapella) StateRoot() []byte {
	return e.p.StateRoot
}

// ReceiptsRoot --
func (e executionPayloadHeaderCapella) ReceiptsRoot() []byte {
	return e.p.ReceiptsRoot
}

// LogsBloom --
func (e executionPayloadHeaderCapella) LogsBloom() []byte {
	return e.p.LogsBloom
}

// PrevRandao --
func (e executionPayloadHeaderCapella) PrevRandao() []byte {
	return e.p.PrevRandao
}

// BlockNumber --
func (e executionPayloadHeaderCapella) BlockNumber() uint64 {
	return e.p.BlockNumber
}

// GasLimit --
func (e executionPayloadHeaderCapella) GasLimit() uint64 {
	return e.p.GasLimit
}

// GasUsed --
func (e executionPayloadHeaderCapella) GasUsed() uint64 {
	return e.p.GasUsed
}

// Timestamp --
func (e executionPayloadHeaderCapella) Timestamp() uint64 {
	return e.p.Timestamp
}

// ExtraData --
func (e executionPayloadHeaderCapella) ExtraData() []byte {
	return e.p.ExtraData
}

// BaseFeePerGas --
func (e executionPayloadHeaderCapella) BaseFeePerGas() []byte {
	return e.p.BaseFeePerGas
}

// BlockHash --
func (e executionPayloadHeaderCapella) BlockHash() []byte {
	return e.p.BlockHash
}

// Transactions --
func (executionPayloadHeaderCapella) Transactions() ([][]byte, error) {
	return nil, ErrUnsupportedGetter
}

// TransactionsRoot --
func (e executionPayloadHeaderCapella) TransactionsRoot() ([]byte, error) {
	return e.p.TransactionsRoot, nil
}

// Withdrawals --
func (e executionPayloadHeaderCapella) Withdrawals() ([]*enginev1.Withdrawal, error) {
	return nil, ErrUnsupportedGetter
}

// WithdrawalsRoot --
func (e executionPayloadHeaderCapella) WithdrawalsRoot() ([]byte, error) {
	return e.p.WithdrawalsRoot, nil
}

<<<<<<< HEAD
func (e executionPayloadHeaderCapella) ExcessiveDataGas() ([]byte, error) {
	return nil, ErrUnsupportedGetter
}

// PbV2 --
func (e executionPayloadHeaderCapella) PbV2() (*enginev1.ExecutionPayloadCapella, error) {
=======
// PbCapella --
func (executionPayloadHeaderCapella) PbCapella() (*enginev1.ExecutionPayloadCapella, error) {
>>>>>>> b6a32c05
	return nil, ErrUnsupportedGetter
}

// PbBellatrix --
func (executionPayloadHeaderCapella) PbBellatrix() (*enginev1.ExecutionPayload, error) {
	return nil, ErrUnsupportedGetter
}

// PayloadToHeaderCapella converts `payload` into execution payload header format.
func PayloadToHeaderCapella(payload interfaces.ExecutionData) (*enginev1.ExecutionPayloadHeaderCapella, error) {
	txs, err := payload.Transactions()
	if err != nil {
		return nil, err
	}
	txRoot, err := ssz.TransactionsRoot(txs)
	if err != nil {
		return nil, err
	}
	withdrawals, err := payload.Withdrawals()
	if err != nil {
		return nil, err
	}
	withdrawalsRoot, err := ssz.WithdrawalSliceRoot(hash.CustomSHA256Hasher(), withdrawals, fieldparams.MaxWithdrawalsPerPayload)
	if err != nil {
		return nil, err
	}

	return &enginev1.ExecutionPayloadHeaderCapella{
		ParentHash:       bytesutil.SafeCopyBytes(payload.ParentHash()),
		FeeRecipient:     bytesutil.SafeCopyBytes(payload.FeeRecipient()),
		StateRoot:        bytesutil.SafeCopyBytes(payload.StateRoot()),
		ReceiptsRoot:     bytesutil.SafeCopyBytes(payload.ReceiptsRoot()),
		LogsBloom:        bytesutil.SafeCopyBytes(payload.LogsBloom()),
		PrevRandao:       bytesutil.SafeCopyBytes(payload.PrevRandao()),
		BlockNumber:      payload.BlockNumber(),
		GasLimit:         payload.GasLimit(),
		GasUsed:          payload.GasUsed(),
		Timestamp:        payload.Timestamp(),
		ExtraData:        bytesutil.SafeCopyBytes(payload.ExtraData()),
		BaseFeePerGas:    bytesutil.SafeCopyBytes(payload.BaseFeePerGas()),
		BlockHash:        bytesutil.SafeCopyBytes(payload.BlockHash()),
		TransactionsRoot: txRoot[:],
		WithdrawalsRoot:  withdrawalsRoot[:],
	}, nil
}

// PayloadToHeaderEIP4844 converts `payload` into execution payload header format.
func PayloadToHeaderEIP4844(payload interfaces.ExecutionData) (*enginev1.ExecutionPayloadHeader4844, error) {
	txs, err := payload.Transactions()
	if err != nil {
		return nil, err
	}
	txRoot, err := ssz.TransactionsRoot(txs)
	if err != nil {
		return nil, err
	}
	withdrawals, err := payload.Withdrawals()
	if err != nil {
		return nil, err
	}
	withdrawalsRoot, err := ssz.WithdrawalSliceRoot(hash.CustomSHA256Hasher(), withdrawals, fieldparams.MaxWithdrawalsPerPayload)
	if err != nil {
		return nil, err
	}
	excessDataGas, err := payload.ExcessiveDataGas()
	if err != nil {
		return nil, err
	}

	return &enginev1.ExecutionPayloadHeader4844{
		ParentHash:       bytesutil.SafeCopyBytes(payload.ParentHash()),
		FeeRecipient:     bytesutil.SafeCopyBytes(payload.FeeRecipient()),
		StateRoot:        bytesutil.SafeCopyBytes(payload.StateRoot()),
		ReceiptsRoot:     bytesutil.SafeCopyBytes(payload.ReceiptsRoot()),
		LogsBloom:        bytesutil.SafeCopyBytes(payload.LogsBloom()),
		PrevRandao:       bytesutil.SafeCopyBytes(payload.PrevRandao()),
		BlockNumber:      payload.BlockNumber(),
		GasLimit:         payload.GasLimit(),
		GasUsed:          payload.GasUsed(),
		Timestamp:        payload.Timestamp(),
		ExtraData:        bytesutil.SafeCopyBytes(payload.ExtraData()),
		BaseFeePerGas:    bytesutil.SafeCopyBytes(payload.BaseFeePerGas()),
		BlockHash:        bytesutil.SafeCopyBytes(payload.BlockHash()),
		ExcessDataGas:    bytesutil.SafeCopyBytes(excessDataGas),
		TransactionsRoot: txRoot[:],
		WithdrawalsRoot:  withdrawalsRoot[:],
	}, nil
}

// IsEmptyExecutionData checks if an execution data is empty underneath. If a single field has
// a non-zero value, this function will return false.
func IsEmptyExecutionData(data interfaces.ExecutionData) (bool, error) {
	if !bytes.Equal(data.ParentHash(), make([]byte, fieldparams.RootLength)) {
		return false, nil
	}
	if !bytes.Equal(data.FeeRecipient(), make([]byte, fieldparams.FeeRecipientLength)) {
		return false, nil
	}
	if !bytes.Equal(data.StateRoot(), make([]byte, fieldparams.RootLength)) {
		return false, nil
	}
	if !bytes.Equal(data.ReceiptsRoot(), make([]byte, fieldparams.RootLength)) {
		return false, nil
	}
	if !bytes.Equal(data.LogsBloom(), make([]byte, fieldparams.LogsBloomLength)) {
		return false, nil
	}
	if !bytes.Equal(data.PrevRandao(), make([]byte, fieldparams.RootLength)) {
		return false, nil
	}
	if !bytes.Equal(data.BaseFeePerGas(), make([]byte, fieldparams.RootLength)) {
		return false, nil
	}
	if !bytes.Equal(data.BlockHash(), make([]byte, fieldparams.RootLength)) {
		return false, nil
	}

	txs, err := data.Transactions()
	switch {
	case errors.Is(err, ErrUnsupportedGetter):
	case err != nil:
		return false, err
	default:
		if len(txs) != 0 {
			return false, nil
		}
	}

	if len(data.ExtraData()) != 0 {
		return false, nil
	}
	if data.BlockNumber() != 0 {
		return false, nil
	}
	if data.GasLimit() != 0 {
		return false, nil
	}
	if data.GasUsed() != 0 {
		return false, nil
	}
	if data.Timestamp() != 0 {
		return false, nil
	}
	return true, nil
}

// executionPayloadHeaderEIP4844 is a convenience wrapper around a blinded beacon block body's execution header data structure
// This wrapper allows us to conform to a common interface so that beacon
// blocks for future forks can also be applied across Prysm without issues.
type executionPayloadHeaderEIP4844 struct {
	p *enginev1.ExecutionPayloadHeader4844
}

// WrappedExecutionPayloadHeaderEIP4844 is a constructor which wraps a protobuf execution header into an interface.
func WrappedExecutionPayloadHeaderEIP4844(p *enginev1.ExecutionPayloadHeader4844) (interfaces.ExecutionData, error) {
	w := executionPayloadHeaderEIP4844{p: p}
	if w.IsNil() {
		return nil, ErrNilObjectWrapped
	}
	return w, nil
}

// IsNil checks if the underlying data is nil.
func (e executionPayloadHeaderEIP4844) IsNil() bool {
	return e.p == nil
}

// MarshalSSZ --
func (e executionPayloadHeaderEIP4844) MarshalSSZ() ([]byte, error) {
	return e.p.MarshalSSZ()
}

// MarshalSSZTo --
func (e executionPayloadHeaderEIP4844) MarshalSSZTo(dst []byte) ([]byte, error) {
	return e.p.MarshalSSZTo(dst)
}

// SizeSSZ --
func (e executionPayloadHeaderEIP4844) SizeSSZ() int {
	return e.p.SizeSSZ()
}

// UnmarshalSSZ --
func (e executionPayloadHeaderEIP4844) UnmarshalSSZ(buf []byte) error {
	return e.p.UnmarshalSSZ(buf)
}

// HashTreeRoot --
func (e executionPayloadHeaderEIP4844) HashTreeRoot() ([32]byte, error) {
	return e.p.HashTreeRoot()
}

// HashTreeRootWith --
func (e executionPayloadHeaderEIP4844) HashTreeRootWith(hh *fastssz.Hasher) error {
	return e.p.HashTreeRootWith(hh)
}

// Proto --
func (e executionPayloadHeaderEIP4844) Proto() proto.Message {
	return e.p
}

// ParentHash --
func (e executionPayloadHeaderEIP4844) ParentHash() []byte {
	return e.p.ParentHash
}

// FeeRecipient --
func (e executionPayloadHeaderEIP4844) FeeRecipient() []byte {
	return e.p.FeeRecipient
}

// StateRoot --
func (e executionPayloadHeaderEIP4844) StateRoot() []byte {
	return e.p.StateRoot
}

// ReceiptsRoot --
func (e executionPayloadHeaderEIP4844) ReceiptsRoot() []byte {
	return e.p.ReceiptsRoot
}

// LogsBloom --
func (e executionPayloadHeaderEIP4844) LogsBloom() []byte {
	return e.p.LogsBloom
}

// PrevRandao --
func (e executionPayloadHeaderEIP4844) PrevRandao() []byte {
	return e.p.PrevRandao
}

// BlockNumber --
func (e executionPayloadHeaderEIP4844) BlockNumber() uint64 {
	return e.p.BlockNumber
}

// GasLimit --
func (e executionPayloadHeaderEIP4844) GasLimit() uint64 {
	return e.p.GasLimit
}

// GasUsed --
func (e executionPayloadHeaderEIP4844) GasUsed() uint64 {
	return e.p.GasUsed
}

// Timestamp --
func (e executionPayloadHeaderEIP4844) Timestamp() uint64 {
	return e.p.Timestamp
}

// ExtraData --
func (e executionPayloadHeaderEIP4844) ExtraData() []byte {
	return e.p.ExtraData
}

// BaseFeePerGas --
func (e executionPayloadHeaderEIP4844) BaseFeePerGas() []byte {
	return e.p.BaseFeePerGas
}

// BlockHash --
func (e executionPayloadHeaderEIP4844) BlockHash() []byte {
	return e.p.BlockHash
}

// Transactions --
func (executionPayloadHeaderEIP4844) Transactions() ([][]byte, error) {
	return nil, ErrUnsupportedGetter
}

// TransactionsRoot --
func (e executionPayloadHeaderEIP4844) TransactionsRoot() ([]byte, error) {
	return e.p.TransactionsRoot, nil
}

// Withdrawals --
func (e executionPayloadHeaderEIP4844) Withdrawals() ([]*enginev1.Withdrawal, error) {
	return nil, ErrUnsupportedGetter
}

// WitdrawalsRoot --
func (e executionPayloadHeaderEIP4844) WithdrawalsRoot() ([]byte, error) {
	return e.p.WithdrawalsRoot, nil
}

func (e executionPayloadHeaderEIP4844) ExcessiveDataGas() ([]byte, error) {
	return e.p.ExcessDataGas, nil
}

// PbV1 --
func (e executionPayloadHeaderEIP4844) PbV1() (*enginev1.ExecutionPayload, error) {
	return nil, ErrUnsupportedGetter
}

// PbV2 --
func (e executionPayloadHeaderEIP4844) PbV2() (*enginev1.ExecutionPayloadCapella, error) {
	return nil, ErrUnsupportedGetter
}

// executionPayloadEIP4844 is a convenience wrapper around a beacon block body's execution payload data structure
// This wrapper allows us to conform to a common interface so that beacon
// blocks for future forks can also be applied across Prysm without issues.
type executionPayloadEIP4844 struct {
	p *enginev1.ExecutionPayload4844
}

// WrappedExecutionPayloadEIP4844 is a constructor which wraps a protobuf execution payload into an interface.
func WrappedExecutionPayloadEIP4844(p *enginev1.ExecutionPayload4844) (interfaces.ExecutionData, error) {
	w := executionPayloadEIP4844{p: p}
	if w.IsNil() {
		return nil, ErrNilObjectWrapped
	}
	return w, nil
}

// IsNil checks if the underlying data is nil.
func (e executionPayloadEIP4844) IsNil() bool {
	return e.p == nil
}

// MarshalSSZ --
func (e executionPayloadEIP4844) MarshalSSZ() ([]byte, error) {
	return e.p.MarshalSSZ()
}

// MarshalSSZTo --
func (e executionPayloadEIP4844) MarshalSSZTo(dst []byte) ([]byte, error) {
	return e.p.MarshalSSZTo(dst)
}

// SizeSSZ --
func (e executionPayloadEIP4844) SizeSSZ() int {
	return e.p.SizeSSZ()
}

// UnmarshalSSZ --
func (e executionPayloadEIP4844) UnmarshalSSZ(buf []byte) error {
	return e.p.UnmarshalSSZ(buf)
}

// HashTreeRoot --
func (e executionPayloadEIP4844) HashTreeRoot() ([32]byte, error) {
	return e.p.HashTreeRoot()
}

// HashTreeRootWith --
func (e executionPayloadEIP4844) HashTreeRootWith(hh *fastssz.Hasher) error {
	return e.p.HashTreeRootWith(hh)
}

// Proto --
func (e executionPayloadEIP4844) Proto() proto.Message {
	return e.p
}

// ParentHash --
func (e executionPayloadEIP4844) ParentHash() []byte {
	return e.p.ParentHash
}

// FeeRecipient --
func (e executionPayloadEIP4844) FeeRecipient() []byte {
	return e.p.FeeRecipient
}

// StateRoot --
func (e executionPayloadEIP4844) StateRoot() []byte {
	return e.p.StateRoot
}

// ReceiptsRoot --
func (e executionPayloadEIP4844) ReceiptsRoot() []byte {
	return e.p.ReceiptsRoot
}

// LogsBloom --
func (e executionPayloadEIP4844) LogsBloom() []byte {
	return e.p.LogsBloom
}

// PrevRandao --
func (e executionPayloadEIP4844) PrevRandao() []byte {
	return e.p.PrevRandao
}

// BlockNumber --
func (e executionPayloadEIP4844) BlockNumber() uint64 {
	return e.p.BlockNumber
}

// GasLimit --
func (e executionPayloadEIP4844) GasLimit() uint64 {
	return e.p.GasLimit
}

// GasUsed --
func (e executionPayloadEIP4844) GasUsed() uint64 {
	return e.p.GasUsed
}

// Timestamp --
func (e executionPayloadEIP4844) Timestamp() uint64 {
	return e.p.Timestamp
}

// ExtraData --
func (e executionPayloadEIP4844) ExtraData() []byte {
	return e.p.ExtraData
}

// BaseFeePerGas --
func (e executionPayloadEIP4844) BaseFeePerGas() []byte {
	return e.p.BaseFeePerGas
}

// BlockHash --
func (e executionPayloadEIP4844) BlockHash() []byte {
	return e.p.BlockHash
}

// Transactions --
func (e executionPayloadEIP4844) Transactions() ([][]byte, error) {
	return e.p.Transactions, nil
}

// TransactionsRoot --
func (e executionPayloadEIP4844) TransactionsRoot() ([]byte, error) {
	return nil, ErrUnsupportedGetter
}

// Withdrawals --
func (e executionPayloadEIP4844) Withdrawals() ([]*enginev1.Withdrawal, error) {
	return e.p.Withdrawals, nil
}

// WithdrawalsRoot --
func (e executionPayloadEIP4844) WithdrawalsRoot() ([]byte, error) {
	return nil, ErrUnsupportedGetter
}

func (e executionPayloadEIP4844) ExcessiveDataGas() ([]byte, error) {
	return e.p.ExcessDataGas, nil
}

// PbV1 --
func (e executionPayloadEIP4844) PbV1() (*enginev1.ExecutionPayload, error) {
	return nil, ErrUnsupportedGetter
}

// PbV2 --
func (e executionPayloadEIP4844) PbV2() (*enginev1.ExecutionPayloadCapella, error) {
	return nil, ErrUnsupportedGetter
}<|MERGE_RESOLUTION|>--- conflicted
+++ resolved
@@ -155,18 +155,13 @@
 	return nil, ErrUnsupportedGetter
 }
 
-<<<<<<< HEAD
 // ExcessiveDataGas --
 func (e executionPayload) ExcessiveDataGas() ([]byte, error) {
 	return nil, ErrUnsupportedGetter
 }
 
 // PbV1 --
-func (e executionPayload) PbV1() (*enginev1.ExecutionPayload, error) {
-=======
-// PbBellatrix --
 func (e executionPayload) PbBellatrix() (*enginev1.ExecutionPayload, error) {
->>>>>>> b6a32c05
 	return e.p, nil
 }
 
@@ -316,18 +311,13 @@
 	return nil, ErrUnsupportedGetter
 }
 
-<<<<<<< HEAD
 // ExcessiveDataGas --
 func (e executionPayloadHeader) ExcessiveDataGas() ([]byte, error) {
 	return nil, ErrUnsupportedGetter
 }
 
 // PbV2 --
-func (e executionPayloadHeader) PbV2() (*enginev1.ExecutionPayloadCapella, error) {
-=======
-// PbCapella --
 func (executionPayloadHeader) PbCapella() (*enginev1.ExecutionPayloadCapella, error) {
->>>>>>> b6a32c05
 	return nil, ErrUnsupportedGetter
 }
 
@@ -505,17 +495,12 @@
 	return nil, ErrUnsupportedGetter
 }
 
-<<<<<<< HEAD
 func (e executionPayloadCapella) ExcessiveDataGas() ([]byte, error) {
 	return nil, ErrUnsupportedGetter
 }
 
 // PbV2 --
-func (e executionPayloadCapella) PbV2() (*enginev1.ExecutionPayloadCapella, error) {
-=======
-// PbCapella --
 func (e executionPayloadCapella) PbCapella() (*enginev1.ExecutionPayloadCapella, error) {
->>>>>>> b6a32c05
 	return e.p, nil
 }
 
@@ -665,17 +650,12 @@
 	return e.p.WithdrawalsRoot, nil
 }
 
-<<<<<<< HEAD
 func (e executionPayloadHeaderCapella) ExcessiveDataGas() ([]byte, error) {
 	return nil, ErrUnsupportedGetter
 }
 
 // PbV2 --
-func (e executionPayloadHeaderCapella) PbV2() (*enginev1.ExecutionPayloadCapella, error) {
-=======
-// PbCapella --
 func (executionPayloadHeaderCapella) PbCapella() (*enginev1.ExecutionPayloadCapella, error) {
->>>>>>> b6a32c05
 	return nil, ErrUnsupportedGetter
 }
 
