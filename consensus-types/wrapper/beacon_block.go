--- conflicted
+++ resolved
@@ -173,17 +173,17 @@
 		if !ok {
 			return nil, errors.New("unable to access inner bellatrix proto")
 		}
-<<<<<<< HEAD
-		return WrappedSignedBeaconBlock(&eth.SignedBlindedBeaconBlockBellatrix{Block: pb, Signature: signature})
+		return WrappedSignedBeaconBlock(&eth.SignedBlindedBeaconBlockBellatrix{Block: blkPb, Signature: signature})
 	case eip4844BeaconBlock:
-		pb, ok := b.Proto().(*eth.BeaconBlockWithBlobKZGs)
+		pb, err := b.Proto()
+		if err != nil {
+			return nil, err
+		}
+		blkPb, ok := pb.(*eth.BeaconBlockWithBlobKZGs)
 		if !ok {
 			return nil, errors.New("unable to access inner eip4844 proto")
 		}
-		return WrappedSignedBeaconBlock(&eth.SignedBeaconBlockWithBlobKZGs{Block: pb, Signature: signature})
-=======
-		return WrappedSignedBeaconBlock(&eth.SignedBlindedBeaconBlockBellatrix{Block: blkPb, Signature: signature})
->>>>>>> 879e3103
+		return WrappedSignedBeaconBlock(&eth.SignedBeaconBlockWithBlobKZGs{Block: blkPb, Signature: signature})
 	default:
 		return nil, errors.Wrapf(ErrUnsupportedBeaconBlock, "unable to wrap block of type %T", b)
 	}
