--- conflicted
+++ resolved
@@ -6,17 +6,10 @@
 import "eth/ext/options.proto";
 
 message Status {
-<<<<<<< HEAD
   bytes fork_digest = 1 [(ethereum.eth.ext.ssz_size) = "4"];
   bytes finalized_root = 2 [(ethereum.eth.ext.ssz_size) = "32"];
-  uint64 finalized_epoch = 3;
+  uint64 finalized_epoch = 3 [(ethereum.eth.ext.cast_type) = "github.com/prysmaticlabs/eth2-types.Epoch"];
   bytes head_root = 4 [(ethereum.eth.ext.ssz_size) = "32"];
-=======
-  bytes fork_digest = 1 [(gogoproto.moretags) = "ssz-size:\"4\""];
-  bytes finalized_root = 2 [(gogoproto.moretags) = "ssz-size:\"32\""];
-  uint64 finalized_epoch = 3 [(gogoproto.casttype) = "github.com/prysmaticlabs/eth2-types.Epoch"];
-  bytes head_root = 4 [(gogoproto.moretags) = "ssz-size:\"32\""];
->>>>>>> cbd01d4f
   uint64 head_slot = 5;
 }
 
@@ -27,15 +20,9 @@
 }
 
 message ENRForkID {
-<<<<<<< HEAD
   bytes current_fork_digest = 1 [(ethereum.eth.ext.ssz_size) = "4"];
   bytes next_fork_version = 2 [(ethereum.eth.ext.ssz_size) = "4"];
-  uint64 next_fork_epoch = 3;
-=======
-  bytes current_fork_digest = 1 [(gogoproto.moretags) = "ssz-size:\"4\""];
-  bytes next_fork_version = 2 [(gogoproto.moretags) = "ssz-size:\"4\""];
-  uint64 next_fork_epoch = 3 [(gogoproto.casttype) = "github.com/prysmaticlabs/eth2-types.Epoch"];
->>>>>>> cbd01d4f
+  uint64 next_fork_epoch = 3 [(ethereum.eth.ext.cast_type) = "github.com/prysmaticlabs/eth2-types.Epoch"];
 }
 /*
  Spec Definition:
