--- conflicted
+++ resolved
@@ -104,12 +104,9 @@
         "SyncCommittee",
         "SyncAggregatorSelectionData",
         "PowBlock",
-<<<<<<< HEAD
-=======
         "SignedBlindedBeaconBlockBellatrix",
         "BlindedBeaconBlockBellatrix",
         "BlindedBeaconBlockBodyBellatrix",
->>>>>>> 658725a6
         "SignedBeaconBlockWithBlobKZGs",
         "BeaconBlockWithBlobKZGs",
         "BeaconBlockBodyWithBlobKZGs",
@@ -118,10 +115,7 @@
         "Blob",
         "BlobsSidecar",
         "SignedBlobsSidecar",
-<<<<<<< HEAD
         "BlobsSidecarsByRangeRequest",
-=======
->>>>>>> 658725a6
     ],
 )
 
