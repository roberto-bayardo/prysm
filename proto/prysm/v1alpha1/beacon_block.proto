--- conflicted
+++ resolved
@@ -37,16 +37,11 @@
         // Representing a signed, post-Bellatrix fork beacon block.
         SignedBeaconBlockBellatrix bellatrix = 3;
 
-<<<<<<< HEAD
-        // Representing a signed, eip4844 compatible fork beacon block and blob.
-        SignedBeaconBlockWithBlobKZGsAndBlobsSidecar eip4844 = 4;
-=======
         // Representing a signed, post-Bellatrix fork blinded beacon block.
         SignedBlindedBeaconBlockBellatrix blinded_bellatrix = 4;
 
         // Representing a signed, eip4844 compatible fork beacon block and blob.
         SignedBeaconBlockWithBlobKZGsAndBlobsSidecar eip4844 = 5;
->>>>>>> 658725a6
     }
 }
 
@@ -61,16 +56,11 @@
         // Representing a post-Bellatrix fork beacon block.
         BeaconBlockBellatrix bellatrix = 3;
 
-<<<<<<< HEAD
-        // Representing an eip4844 fork beacon block and blob.
-        BeaconBlockWithBlobKZGsAndBlobsSidecar eip4844 = 4;
-=======
         // Representing a post-Bellatrix fork blinded beacon block.
         BlindedBeaconBlockBellatrix blinded_bellatrix = 4;
 
         // Representing an eip4844 fork beacon block and blob.
         BeaconBlockWithBlobKZGsAndBlobsSidecar eip4844 = 5;
->>>>>>> 658725a6
     }
 }
 
@@ -381,8 +371,6 @@
     ethereum.engine.v1.ExecutionPayload execution_payload = 10;
 }
 
-<<<<<<< HEAD
-=======
 message SignedBlindedBeaconBlockBellatrix {
     // The unsigned blinded beacon block itself.
     BlindedBeaconBlockBellatrix block = 1;
@@ -458,20 +446,14 @@
     bytes transactions_root = 14 [(ethereum.eth.ext.ssz_size) = "32"];
 }
 
->>>>>>> 658725a6
 message SignedBeaconBlockWithBlobKZGs {
     BeaconBlockWithBlobKZGs block = 1;
     bytes signature = 2 [(ethereum.eth.ext.ssz_size) = "96"];
 }
 
 message BeaconBlockWithBlobKZGs {
-<<<<<<< HEAD
-    uint64 slot = 1 [(ethereum.eth.ext.cast_type) = "github.com/prysmaticlabs/eth2-types.Slot"];
-    uint64 proposer_index = 2 [(ethereum.eth.ext.cast_type) = "github.com/prysmaticlabs/eth2-types.ValidatorIndex"];
-=======
-    uint64 slot = 1 [(ethereum.eth.ext.cast_type) = "github.com/prysmaticlabs/prysm/consensus-types/primitives.Slot"];
-    uint64 proposer_index = 2 [(ethereum.eth.ext.cast_type) = "github.com/prysmaticlabs/prysm/consensus-types/primitives.ValidatorIndex"];
->>>>>>> 658725a6
+    uint64 slot = 1 [(ethereum.eth.ext.cast_type) = "github.com/prysmaticlabs/prysm/consensus-types/primitives.Slot"];
+    uint64 proposer_index = 2 [(ethereum.eth.ext.cast_type) = "github.com/prysmaticlabs/prysm/consensus-types/primitives.ValidatorIndex"];
     bytes parent_root = 3 [(ethereum.eth.ext.ssz_size) = "32"];
     bytes state_root = 4 [(ethereum.eth.ext.ssz_size) = "32"];
     BeaconBlockBodyWithBlobKZGs body = 5;
@@ -491,21 +473,10 @@
     repeated bytes blob_kzgs = 11 [(ethereum.eth.ext.ssz_size) = "?,48", (ethereum.eth.ext.ssz_max)  = "16"];
 }
 
-<<<<<<< HEAD
-message Blob {
-    repeated bytes blob = 1 [(ethereum.eth.ext.ssz_size) = "4096,32"];
-}
-
-message BlobsSidecar {
-    bytes beacon_block_root = 1 [(ethereum.eth.ext.ssz_size) = "32"];
-    uint64 beacon_block_slot = 2 [(ethereum.eth.ext.cast_type) = "github.com/prysmaticlabs/eth2-types.Slot"];
-    repeated Blob blobs = 3 [(ethereum.eth.ext.ssz_max)  = "16"];
-=======
 message BlobsSidecar {
     bytes beacon_block_root = 1 [(ethereum.eth.ext.ssz_size) = "32"];
     uint64 beacon_block_slot = 2 [(ethereum.eth.ext.cast_type) = "github.com/prysmaticlabs/prysm/consensus-types/primitives.Slot"];
     repeated ethereum.engine.v1.Blob blobs = 3 [(ethereum.eth.ext.ssz_max)  = "16"];
->>>>>>> 658725a6
 }
 
 message SignedBlobsSidecar {
