package client

// Validator client proposer functions.
import (
	"context"
	"fmt"
	"time"

	"github.com/pkg/errors"
	"github.com/prysmaticlabs/prysm/async"
	"github.com/prysmaticlabs/prysm/beacon-chain/core/signing"
	fieldparams "github.com/prysmaticlabs/prysm/config/fieldparams"
	"github.com/prysmaticlabs/prysm/config/params"
	"github.com/prysmaticlabs/prysm/consensus-types/interfaces"
	types "github.com/prysmaticlabs/prysm/consensus-types/primitives"
	"github.com/prysmaticlabs/prysm/consensus-types/wrapper"
	"github.com/prysmaticlabs/prysm/crypto/bls"
	"github.com/prysmaticlabs/prysm/crypto/rand"
	"github.com/prysmaticlabs/prysm/encoding/bytesutil"
	ethpb "github.com/prysmaticlabs/prysm/proto/prysm/v1alpha1"
	validatorpb "github.com/prysmaticlabs/prysm/proto/prysm/v1alpha1/validator-client"
	"github.com/prysmaticlabs/prysm/runtime/version"
	prysmTime "github.com/prysmaticlabs/prysm/time"
	"github.com/prysmaticlabs/prysm/validator/client/iface"
	"github.com/sirupsen/logrus"
	"go.opencensus.io/trace"
	"google.golang.org/protobuf/types/known/emptypb"
)

const domainDataErr = "could not get domain data"
const signingRootErr = "could not get signing root"
const signExitErr = "could not sign voluntary exit proposal"

// ProposeBlock proposes a new beacon block for a given slot. This method collects the
// previous beacon block, any pending deposits, and ETH1 data from the beacon
// chain node to construct the new block. The new block is then processed with
// the state root computation, and finally signed by the validator before being
// sent back to the beacon node for broadcasting.
func (v *validator) ProposeBlock(ctx context.Context, slot types.Slot, pubKey [fieldparams.BLSPubkeyLength]byte) {
	if slot == 0 {
		log.Debug("Assigned to genesis slot, skipping proposal")
		return
	}
	ctx, span := trace.StartSpan(ctx, "validator.ProposeBlock")
	defer span.End()

	lock := async.NewMultilock(fmt.Sprint(iface.RoleProposer), string(pubKey[:]))
	lock.Lock()
	defer lock.Unlock()

	fmtKey := fmt.Sprintf("%#x", pubKey[:])
	span.AddAttributes(trace.StringAttribute("validator", fmtKey))
	log := log.WithField("pubKey", fmt.Sprintf("%#x", bytesutil.Trunc(pubKey[:])))

	// Sign randao reveal, it's used to request block from beacon node
	epoch := types.Epoch(slot / params.BeaconConfig().SlotsPerEpoch)
	randaoReveal, err := v.signRandaoReveal(ctx, pubKey, epoch, slot)
	if err != nil {
		log.WithError(err).Error("Failed to sign randao reveal")
		if v.emitAccountMetrics {
			ValidatorProposeFailVec.WithLabelValues(fmtKey).Inc()
		}
		return
	}

	g, err := v.getGraffiti(ctx, pubKey)
	if err != nil {
		// Graffiti is not a critical enough to fail block production and cause
		// validator to miss block reward. When failed, validator should continue
		// to produce the block.
		log.WithError(err).Warn("Could not get graffiti")
	}

	// Request block from beacon node
	b, err := v.validatorClient.GetBeaconBlock(ctx, &ethpb.BlockRequest{
		Slot:         slot,
		RandaoReveal: randaoReveal,
		Graffiti:     g,
	})
	if err != nil {
		log.WithField("blockSlot", slot).WithError(err).Error("Failed to request block from beacon node")
		if v.emitAccountMetrics {
			ValidatorProposeFailVec.WithLabelValues(fmtKey).Inc()
		}
		return
	}

	// Sign returned block from beacon node
	wb, err := wrapper.WrappedBeaconBlock(b.Block)
	if err != nil {
		log.WithError(err).Error("Failed to wrap block")
		if v.emitAccountMetrics {
			ValidatorProposeFailVec.WithLabelValues(fmtKey).Inc()
		}
		return
	}

	sig, signingRoot, err := v.signBlock(ctx, pubKey, epoch, slot, wb)
	if err != nil {
		log.WithError(err).Error("Failed to sign block")
		if v.emitAccountMetrics {
			ValidatorProposeFailVec.WithLabelValues(fmtKey).Inc()
		}
		return
	}

	blk, err := wrapper.BuildSignedBeaconBlock(wb, sig)
	if err != nil {
		log.WithError(err).Error("Failed to build signed beacon block")
		return
	}

	if err := v.slashableProposalCheck(ctx, pubKey, blk, signingRoot); err != nil {
		log.WithFields(
			blockLogFields(pubKey, wb, nil),
		).WithError(err).Error("Failed block slashing protection check")
		if v.emitAccountMetrics {
			ValidatorProposeFailVec.WithLabelValues(fmtKey).Inc()
		}
		return
	}

	var signedSidecar *ethpb.SignedBlobsSidecar
	if b.Sidecar != nil {
		sig, _, err := v.signBlob(ctx, pubKey, epoch, slot, b.Sidecar)
		if err != nil {
			log.WithError(err).Error("Failed to sign sidecar")
			if v.emitAccountMetrics {
				ValidatorProposeFailVec.WithLabelValues(fmtKey).Inc()
			}
		}
		signedSidecar = &ethpb.SignedBlobsSidecar{Message: b.Sidecar, Signature: sig}
	}

	// Propose and broadcast block via beacon node
	proposal, err := blk.PbGenericBlock()
	if err != nil {
		log.WithError(err).Error("Failed to create proposal request")
		if v.emitAccountMetrics {
			ValidatorProposeFailVec.WithLabelValues(fmtKey).Inc()
		}
		return
	}
	// Propose and broadcast blobs sidecar as well if applicable
	proposal.Sidecar = signedSidecar

	blkResp, err := v.validatorClient.ProposeBeaconBlock(ctx, proposal)
	if err != nil {
		log.WithError(err).Error("Failed to propose block")
		if v.emitAccountMetrics {
			ValidatorProposeFailVec.WithLabelValues(fmtKey).Inc()
		}
		return
	}

	span.AddAttributes(
		trace.StringAttribute("blockRoot", fmt.Sprintf("%#x", blkResp.BlockRoot)),
		trace.Int64Attribute("numDeposits", int64(len(blk.Block().Body().Deposits()))),
		trace.Int64Attribute("numAttestations", int64(len(blk.Block().Body().Attestations()))),
	)

<<<<<<< HEAD
	if blk.Version() == version.Bellatrix || blk.Version() == version.Eip4844 {
		p, err := blk.Block().Body().Execution()
=======
	if blk.Version() == version.Bellatrix || blk.Version() == version.EIP4844 {
		p, err := blk.Block().Body().ExecutionPayload()
>>>>>>> 109a0f5f
		if err != nil {
			log.WithError(err).Error("Failed to get execution payload")
			return
		}
		txs, err := p.Transactions()
		if err != nil {
			log.WithError(err).Error("Failed to get execution payload transactions")
			return
		}
		log = log.WithFields(logrus.Fields{
			"payloadHash": fmt.Sprintf("%#x", bytesutil.Trunc(p.BlockHash())),
			"parentHash":  fmt.Sprintf("%#x", bytesutil.Trunc(p.ParentHash())),
			"blockNumber": p.BlockNumber,
			"txCount":     len(txs),
		})
		if p.GasLimit() != 0 {
			log = log.WithField("gasUtilized", float64(p.GasUsed())/float64(p.GasLimit()))
		}
	}

	blkRoot := fmt.Sprintf("%#x", bytesutil.Trunc(blkResp.BlockRoot))
	log.WithFields(logrus.Fields{
		"slot":            blk.Block().Slot(),
		"blockRoot":       blkRoot,
		"numAttestations": len(blk.Block().Body().Attestations()),
		"numDeposits":     len(blk.Block().Body().Deposits()),
		"graffiti":        string(blk.Block().Body().Graffiti()),
		"fork":            version.String(blk.Block().Version()),
	}).Info("Submitted new block")

	if v.emitAccountMetrics {
		ValidatorProposeSuccessVec.WithLabelValues(fmtKey).Inc()
	}
}

// ProposeExit performs a voluntary exit on a validator.
// The exit is signed by the validator before being sent to the beacon node for broadcasting.
func ProposeExit(
	ctx context.Context,
	validatorClient ethpb.BeaconNodeValidatorClient,
	nodeClient ethpb.NodeClient,
	signer iface.SigningFunc,
	pubKey []byte,
) error {
	ctx, span := trace.StartSpan(ctx, "validator.ProposeExit")
	defer span.End()

	indexResponse, err := validatorClient.ValidatorIndex(ctx, &ethpb.ValidatorIndexRequest{PublicKey: pubKey})
	if err != nil {
		return errors.Wrap(err, "gRPC call to get validator index failed")
	}
	genesisResponse, err := nodeClient.GetGenesis(ctx, &emptypb.Empty{})
	if err != nil {
		return errors.Wrap(err, "gRPC call to get genesis time failed")
	}
	totalSecondsPassed := prysmTime.Now().Unix() - genesisResponse.GenesisTime.Seconds
	currentEpoch := types.Epoch(uint64(totalSecondsPassed) / uint64(params.BeaconConfig().SlotsPerEpoch.Mul(params.BeaconConfig().SecondsPerSlot)))

	exit := &ethpb.VoluntaryExit{Epoch: currentEpoch, ValidatorIndex: indexResponse.Index}
	sig, err := signVoluntaryExit(ctx, validatorClient, signer, pubKey, exit)
	if err != nil {
		return errors.Wrap(err, "failed to sign voluntary exit")
	}

	signedExit := &ethpb.SignedVoluntaryExit{Exit: exit, Signature: sig}
	exitResp, err := validatorClient.ProposeExit(ctx, signedExit)
	if err != nil {
		return errors.Wrap(err, "failed to propose voluntary exit")
	}

	span.AddAttributes(
		trace.StringAttribute("exitRoot", fmt.Sprintf("%#x", exitResp.ExitRoot)),
	)

	return nil
}

// Sign randao reveal with randao domain and private key.
func (v *validator) signRandaoReveal(ctx context.Context, pubKey [fieldparams.BLSPubkeyLength]byte, epoch types.Epoch, slot types.Slot) ([]byte, error) {
	domain, err := v.domainData(ctx, epoch, params.BeaconConfig().DomainRandao[:])
	if err != nil {
		return nil, errors.Wrap(err, domainDataErr)
	}
	if domain == nil {
		return nil, errors.New(domainDataErr)
	}

	var randaoReveal bls.Signature
	sszUint := types.SSZUint64(epoch)
	root, err := signing.ComputeSigningRoot(&sszUint, domain.SignatureDomain)
	if err != nil {
		return nil, err
	}
	randaoReveal, err = v.keyManager.Sign(ctx, &validatorpb.SignRequest{
		PublicKey:       pubKey[:],
		SigningRoot:     root[:],
		SignatureDomain: domain.SignatureDomain,
		Object:          &validatorpb.SignRequest_Epoch{Epoch: epoch},
		SigningSlot:     slot,
	})
	if err != nil {
		return nil, err
	}
	return randaoReveal.Marshal(), nil
}

// Sign block with proposer domain and private key.
// Returns the signature, block signing root, and any error.
func (v *validator) signBlock(ctx context.Context, pubKey [fieldparams.BLSPubkeyLength]byte, epoch types.Epoch, slot types.Slot, b interfaces.BeaconBlock) ([]byte, [32]byte, error) {
	domain, err := v.domainData(ctx, epoch, params.BeaconConfig().DomainBeaconProposer[:])
	if err != nil {
		return nil, [32]byte{}, errors.Wrap(err, domainDataErr)
	}
	if domain == nil {
		return nil, [32]byte{}, errors.New(domainDataErr)
	}

	blockRoot, err := signing.ComputeSigningRoot(b, domain.SignatureDomain)
	if err != nil {
		return nil, [32]byte{}, errors.Wrap(err, signingRootErr)
	}
	sig, err := v.keyManager.Sign(ctx, &validatorpb.SignRequest{
		PublicKey:       pubKey[:],
		SigningRoot:     blockRoot[:],
		SignatureDomain: domain.SignatureDomain,
		Object:          b.AsSignRequestObject(),
		SigningSlot:     slot,
	})
	if err != nil {
		return nil, [32]byte{}, errors.Wrap(err, "could not sign block proposal")
	}
	return sig.Marshal(), blockRoot, nil
}

// Sign voluntary exit with proposer domain and private key.
func signVoluntaryExit(
	ctx context.Context,
	validatorClient ethpb.BeaconNodeValidatorClient,
	signer iface.SigningFunc,
	pubKey []byte,
	exit *ethpb.VoluntaryExit,
) ([]byte, error) {
	req := &ethpb.DomainRequest{
		Epoch:  exit.Epoch,
		Domain: params.BeaconConfig().DomainVoluntaryExit[:],
	}

	domain, err := validatorClient.DomainData(ctx, req)
	if err != nil {
		return nil, errors.Wrap(err, domainDataErr)
	}
	if domain == nil {
		return nil, errors.New(domainDataErr)
	}

	exitRoot, err := signing.ComputeSigningRoot(exit, domain.SignatureDomain)
	if err != nil {
		return nil, errors.Wrap(err, signingRootErr)
	}

	sig, err := signer(ctx, &validatorpb.SignRequest{
		PublicKey:       pubKey,
		SigningRoot:     exitRoot[:],
		SignatureDomain: domain.SignatureDomain,
		Object:          &validatorpb.SignRequest_Exit{Exit: exit},
	})
	if err != nil {
		return nil, errors.Wrap(err, signExitErr)
	}
	return sig.Marshal(), nil
}

// Gets the graffiti from cli or file for the validator public key.
func (v *validator) getGraffiti(ctx context.Context, pubKey [fieldparams.BLSPubkeyLength]byte) ([]byte, error) {
	// When specified, default graffiti from the command line takes the first priority.
	if len(v.graffiti) != 0 {
		return v.graffiti, nil
	}

	if v.graffitiStruct == nil {
		return nil, errors.New("graffitiStruct can't be nil")
	}

	// When specified, individual validator specified graffiti takes the second priority.
	idx, err := v.validatorClient.ValidatorIndex(ctx, &ethpb.ValidatorIndexRequest{PublicKey: pubKey[:]})
	if err != nil {
		return []byte{}, err
	}
	g, ok := v.graffitiStruct.Specific[idx.Index]
	if ok {
		return []byte(g), nil
	}

	// When specified, a graffiti from the ordered list in the file take third priority.
	if v.graffitiOrderedIndex < uint64(len(v.graffitiStruct.Ordered)) {
		graffiti := v.graffitiStruct.Ordered[v.graffitiOrderedIndex]
		v.graffitiOrderedIndex = v.graffitiOrderedIndex + 1
		err := v.db.SaveGraffitiOrderedIndex(ctx, v.graffitiOrderedIndex)
		if err != nil {
			return nil, errors.Wrap(err, "failed to update graffiti ordered index")
		}
		return []byte(graffiti), nil
	}

	// When specified, a graffiti from the random list in the file take fourth priority.
	if len(v.graffitiStruct.Random) != 0 {
		r := rand.NewGenerator()
		r.Seed(time.Now().Unix())
		i := r.Uint64() % uint64(len(v.graffitiStruct.Random))
		return []byte(v.graffitiStruct.Random[i]), nil
	}

	// Finally, default graffiti if specified in the file will be used.
	if v.graffitiStruct.Default != "" {
		return []byte(v.graffitiStruct.Default), nil
	}

	return []byte{}, nil
}

// Sign block with proposer domain and private key.
// Returns the signature, block signing root, and any error.
<<<<<<< HEAD
func (v *validator) signBlob(ctx context.Context, pubKey [fieldparams.BLSPubkeyLength]byte, epoch types.Epoch, slot types.Slot, sideCar *ethpb.BlobsSidecar) ([]byte, [32]byte, error) {
=======
func (v *validator) signBlob(ctx context.Context, pubKey [fieldparams.BLSPubkeyLength]byte,
	epoch types.Epoch, slot types.Slot, sideCar *ethpb.BlobsSidecar) ([]byte, [32]byte, error) {
>>>>>>> 109a0f5f
	domain, err := v.domainData(ctx, epoch, params.BeaconConfig().DomainBlobsSidecar[:])
	if err != nil {
		return nil, [32]byte{}, errors.Wrap(err, domainDataErr)
	}
	if domain == nil {
		return nil, [32]byte{}, errors.New(domainDataErr)
	}

	root, err := signing.ComputeSigningRoot(sideCar, domain.SignatureDomain)
	if err != nil {
		return nil, [32]byte{}, errors.Wrap(err, signingRootErr)
	}
	sig, err := v.keyManager.Sign(ctx, &validatorpb.SignRequest{
		PublicKey:       pubKey[:],
		SigningRoot:     root[:],
		SignatureDomain: domain.SignatureDomain,
<<<<<<< HEAD
		Object: &validatorpb.SignRequest_Blob{
			Blob: sideCar,
=======
		Object: &validatorpb.SignRequest_Sidecar{
			Sidecar: sideCar,
>>>>>>> 109a0f5f
		},
	})
	if err != nil {
		return nil, [32]byte{}, errors.Wrap(err, "could not sign block proposal")
	}
	return sig.Marshal(), root, nil
}<|MERGE_RESOLUTION|>--- conflicted
+++ resolved
@@ -159,13 +159,8 @@
 		trace.Int64Attribute("numAttestations", int64(len(blk.Block().Body().Attestations()))),
 	)
 
-<<<<<<< HEAD
-	if blk.Version() == version.Bellatrix || blk.Version() == version.Eip4844 {
+	if blk.Version() == version.Bellatrix || blk.Version() == version.EIP4844 {
 		p, err := blk.Block().Body().Execution()
-=======
-	if blk.Version() == version.Bellatrix || blk.Version() == version.EIP4844 {
-		p, err := blk.Block().Body().ExecutionPayload()
->>>>>>> 109a0f5f
 		if err != nil {
 			log.WithError(err).Error("Failed to get execution payload")
 			return
@@ -388,12 +383,8 @@
 
 // Sign block with proposer domain and private key.
 // Returns the signature, block signing root, and any error.
-<<<<<<< HEAD
-func (v *validator) signBlob(ctx context.Context, pubKey [fieldparams.BLSPubkeyLength]byte, epoch types.Epoch, slot types.Slot, sideCar *ethpb.BlobsSidecar) ([]byte, [32]byte, error) {
-=======
 func (v *validator) signBlob(ctx context.Context, pubKey [fieldparams.BLSPubkeyLength]byte,
 	epoch types.Epoch, slot types.Slot, sideCar *ethpb.BlobsSidecar) ([]byte, [32]byte, error) {
->>>>>>> 109a0f5f
 	domain, err := v.domainData(ctx, epoch, params.BeaconConfig().DomainBlobsSidecar[:])
 	if err != nil {
 		return nil, [32]byte{}, errors.Wrap(err, domainDataErr)
@@ -410,13 +401,8 @@
 		PublicKey:       pubKey[:],
 		SigningRoot:     root[:],
 		SignatureDomain: domain.SignatureDomain,
-<<<<<<< HEAD
 		Object: &validatorpb.SignRequest_Blob{
 			Blob: sideCar,
-=======
-		Object: &validatorpb.SignRequest_Sidecar{
-			Sidecar: sideCar,
->>>>>>> 109a0f5f
 		},
 	})
 	if err != nil {
