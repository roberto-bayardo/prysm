--- conflicted
+++ resolved
@@ -41,13 +41,7 @@
 	"github.com/prysmaticlabs/prysm/validator/client"
 	"github.com/prysmaticlabs/prysm/validator/db/kv"
 	g "github.com/prysmaticlabs/prysm/validator/graffiti"
-<<<<<<< HEAD
-	"github.com/prysmaticlabs/prysm/validator/keymanager"
-	"github.com/prysmaticlabs/prysm/validator/keymanager/local"
-=======
-	"github.com/prysmaticlabs/prysm/validator/keymanager/imported"
 	remote_web3signer "github.com/prysmaticlabs/prysm/validator/keymanager/remote-web3signer"
->>>>>>> 8a01d412
 	"github.com/prysmaticlabs/prysm/validator/rpc"
 	validatorMiddleware "github.com/prysmaticlabs/prysm/validator/rpc/apimiddleware"
 	"github.com/prysmaticlabs/prysm/validator/web"
@@ -187,34 +181,6 @@
 
 func (c *ValidatorClient) initializeFromCLI(cliCtx *cli.Context) error {
 	var err error
-<<<<<<< HEAD
-	if cliCtx.IsSet(flags.InteropNumValidators.Name) {
-		numValidatorKeys := cliCtx.Uint64(flags.InteropNumValidators.Name)
-		offset := cliCtx.Uint64(flags.InteropStartIndex.Name)
-		keyManager, err = local.NewInteropKeymanager(cliCtx.Context, offset, numValidatorKeys)
-		if err != nil {
-			return errors.Wrap(err, "could not generate interop keys")
-		}
-	} else {
-		// Read the wallet from the specified path.
-		w, err := wallet.OpenWalletOrElseCli(cliCtx, func(cliCtx *cli.Context) (*wallet.Wallet, error) {
-			return nil, wallet.ErrNoWalletFound
-		})
-		if err != nil {
-			return errors.Wrap(err, "could not open wallet")
-		}
-		c.wallet = w
-		log.WithFields(logrus.Fields{
-			"wallet":          w.AccountsDir(),
-			"keymanager-kind": w.KeymanagerKind().String(),
-		}).Info("Opened validator wallet")
-		keyManager, err = w.InitializeKeymanager(cliCtx.Context, accountsiface.InitKeymanagerConfig{ListenForChanges: true})
-		if err != nil {
-			return errors.Wrap(err, "could not read keymanager for wallet")
-		}
-	}
-=======
->>>>>>> 8a01d412
 	dataDir := cliCtx.String(flags.WalletDirFlag.Name)
 	if !cliCtx.IsSet(flags.InteropNumValidators.Name) {
 		// Custom Check For Web3Signer
