--- conflicted
+++ resolved
@@ -105,13 +105,13 @@
 		Usage:  deprecatedUsage,
 		Hidden: true,
 	}
-<<<<<<< HEAD
 	deprecatedDisableCorrectlyPruneCanonicalAtts = &cli.BoolFlag{
 		Name:   "disable-correctly-prune-canonical-atts",
-=======
+		Usage:  deprecatedUsage,
+		Hidden: true,
+	}
 	deprecatedDisableCorrectlyInsertOrphanedAtts = &cli.BoolFlag{
 		Name:   "disable-correctly-insert-orphaned-atts",
->>>>>>> c5ddc266
 		Usage:  deprecatedUsage,
 		Hidden: true,
 	}
@@ -136,9 +136,6 @@
 	deprecatedDisableActiveBalanceCache,
 	deprecatedDisableBalanceTrieComputation,
 	deprecatedDisableBatchGossipVerification,
-<<<<<<< HEAD
+	deprecatedDisableCorrectlyInsertOrphanedAtts,
 	deprecatedDisableCorrectlyPruneCanonicalAtts,
-=======
-	deprecatedDisableCorrectlyInsertOrphanedAtts,
->>>>>>> c5ddc266
 }