package params

import (
	"math"
	"time"

	"github.com/prysmaticlabs/prysm/encoding/bytesutil"
)

// MainnetConfig returns the configuration to be used in the main network.
func MainnetConfig() *BeaconChainConfig {
	if mainnetBeaconConfig.ForkVersionSchedule == nil {
		mainnetBeaconConfig.InitializeForkSchedule()
	}
	return mainnetBeaconConfig
}

// UseMainnetConfig for beacon chain services.
func UseMainnetConfig() {
	beaconConfig = MainnetConfig()
}

const (
	// Genesis Fork Epoch for the mainnet config.
	genesisForkEpoch = 0
	// Altair Fork Epoch for mainnet config.
	mainnetAltairForkEpoch = 74240 // Oct 27, 2021, 10:56:23am UTC
	// Placeholder for the merge epoch until it is decided
	mainnetBellatrixForkEpoch = math.MaxUint64
	mainnetEip4844ForkEpoch   = math.MaxUint64
)

var mainnetNetworkConfig = &NetworkConfig{
	GossipMaxSize:                   1 << 20,      // 1 MiB
	GossipMaxSizeBellatrix:          10 * 1 << 20, // 10 MiB
	MaxChunkSize:                    1 << 20,      // 1 MiB
	MaxChunkSizeBellatrix:           10 * 1 << 20, // 10 MiB
	AttestationSubnetCount:          64,
	AttestationPropagationSlotRange: 32,
	MaxRequestBlocks:                1 << 10, // 1024
	TtfbTimeout:                     5 * time.Second,
	RespTimeout:                     10 * time.Second,
	MaximumGossipClockDisparity:     500 * time.Millisecond,
	MessageDomainInvalidSnappy:      [4]byte{00, 00, 00, 00},
	MessageDomainValidSnappy:        [4]byte{01, 00, 00, 00},
	ETH2Key:                         "eth2",
	AttSubnetKey:                    "attnets",
	SyncCommsSubnetKey:              "syncnets",
	MinimumPeersInSubnetSearch:      20,
	ContractDeploymentBlock:         11184524, // Note: contract was deployed in block 11052984 but no transactions were sent until 11184524.
	BootstrapNodes: []string{
		// Teku team's bootnode
		"enr:-KG4QOtcP9X1FbIMOe17QNMKqDxCpm14jcX5tiOE4_TyMrFqbmhPZHK_ZPG2Gxb1GE2xdtodOfx9-cgvNtxnRyHEmC0ghGV0aDKQ9aX9QgAAAAD__________4JpZIJ2NIJpcIQDE8KdiXNlY3AyNTZrMaEDhpehBDbZjM_L9ek699Y7vhUJ-eAdMyQW_Fil522Y0fODdGNwgiMog3VkcIIjKA",
		"enr:-KG4QL-eqFoHy0cI31THvtZjpYUu_Jdw_MO7skQRJxY1g5HTN1A0epPCU6vi0gLGUgrzpU-ygeMSS8ewVxDpKfYmxMMGhGV0aDKQtTA_KgAAAAD__________4JpZIJ2NIJpcIQ2_DUbiXNlY3AyNTZrMaED8GJ2vzUqgL6-KD1xalo1CsmY4X1HaDnyl6Y_WayCo9GDdGNwgiMog3VkcIIjKA",
		// Prylab team's bootnodes
		"enr:-Ku4QImhMc1z8yCiNJ1TyUxdcfNucje3BGwEHzodEZUan8PherEo4sF7pPHPSIB1NNuSg5fZy7qFsjmUKs2ea1Whi0EBh2F0dG5ldHOIAAAAAAAAAACEZXRoMpD1pf1CAAAAAP__________gmlkgnY0gmlwhBLf22SJc2VjcDI1NmsxoQOVphkDqal4QzPMksc5wnpuC3gvSC8AfbFOnZY_On34wIN1ZHCCIyg",
		"enr:-Ku4QP2xDnEtUXIjzJ_DhlCRN9SN99RYQPJL92TMlSv7U5C1YnYLjwOQHgZIUXw6c-BvRg2Yc2QsZxxoS_pPRVe0yK8Bh2F0dG5ldHOIAAAAAAAAAACEZXRoMpD1pf1CAAAAAP__________gmlkgnY0gmlwhBLf22SJc2VjcDI1NmsxoQMeFF5GrS7UZpAH2Ly84aLK-TyvH-dRo0JM1i8yygH50YN1ZHCCJxA",
		"enr:-Ku4QPp9z1W4tAO8Ber_NQierYaOStqhDqQdOPY3bB3jDgkjcbk6YrEnVYIiCBbTxuar3CzS528d2iE7TdJsrL-dEKoBh2F0dG5ldHOIAAAAAAAAAACEZXRoMpD1pf1CAAAAAP__________gmlkgnY0gmlwhBLf22SJc2VjcDI1NmsxoQMw5fqqkw2hHC4F5HZZDPsNmPdB1Gi8JPQK7pRc9XHh-oN1ZHCCKvg",
		// Lighthouse team's bootnodes
		"enr:-Jq4QItoFUuug_n_qbYbU0OY04-np2wT8rUCauOOXNi0H3BWbDj-zbfZb7otA7jZ6flbBpx1LNZK2TDebZ9dEKx84LYBhGV0aDKQtTA_KgEAAAD__________4JpZIJ2NIJpcISsaa0ZiXNlY3AyNTZrMaEDHAD2JKYevx89W0CcFJFiskdcEzkH_Wdv9iW42qLK79ODdWRwgiMo",
		"enr:-Jq4QN_YBsUOqQsty1OGvYv48PMaiEt1AzGD1NkYQHaxZoTyVGqMYXg0K9c0LPNWC9pkXmggApp8nygYLsQwScwAgfgBhGV0aDKQtTA_KgEAAAD__________4JpZIJ2NIJpcISLosQxiXNlY3AyNTZrMaEDBJj7_dLFACaxBfaI8KZTh_SSJUjhyAyfshimvSqo22WDdWRwgiMo",
		// EF bootnodes
		"enr:-Ku4QHqVeJ8PPICcWk1vSn_XcSkjOkNiTg6Fmii5j6vUQgvzMc9L1goFnLKgXqBJspJjIsB91LTOleFmyWWrFVATGngBh2F0dG5ldHOIAAAAAAAAAACEZXRoMpC1MD8qAAAAAP__________gmlkgnY0gmlwhAMRHkWJc2VjcDI1NmsxoQKLVXFOhp2uX6jeT0DvvDpPcU8FWMjQdR4wMuORMhpX24N1ZHCCIyg",
		"enr:-Ku4QG-2_Md3sZIAUebGYT6g0SMskIml77l6yR-M_JXc-UdNHCmHQeOiMLbylPejyJsdAPsTHJyjJB2sYGDLe0dn8uYBh2F0dG5ldHOIAAAAAAAAAACEZXRoMpC1MD8qAAAAAP__________gmlkgnY0gmlwhBLY-NyJc2VjcDI1NmsxoQORcM6e19T1T9gi7jxEZjk_sjVLGFscUNqAY9obgZaxbIN1ZHCCIyg",
		"enr:-Ku4QPn5eVhcoF1opaFEvg1b6JNFD2rqVkHQ8HApOKK61OIcIXD127bKWgAtbwI7pnxx6cDyk_nI88TrZKQaGMZj0q0Bh2F0dG5ldHOIAAAAAAAAAACEZXRoMpC1MD8qAAAAAP__________gmlkgnY0gmlwhDayLMaJc2VjcDI1NmsxoQK2sBOLGcUb4AwuYzFuAVCaNHA-dy24UuEKkeFNgCVCsIN1ZHCCIyg",
		"enr:-Ku4QEWzdnVtXc2Q0ZVigfCGggOVB2Vc1ZCPEc6j21NIFLODSJbvNaef1g4PxhPwl_3kax86YPheFUSLXPRs98vvYsoBh2F0dG5ldHOIAAAAAAAAAACEZXRoMpC1MD8qAAAAAP__________gmlkgnY0gmlwhDZBrP2Jc2VjcDI1NmsxoQM6jr8Rb1ktLEsVcKAPa08wCsKUmvoQ8khiOl_SLozf9IN1ZHCCIyg",
		// Nimbus bootnodes
		"enr:-LK4QA8FfhaAjlb_BXsXxSfiysR7R52Nhi9JBt4F8SPssu8hdE1BXQQEtVDC3qStCW60LSO7hEsVHv5zm8_6Vnjhcn0Bh2F0dG5ldHOIAAAAAAAAAACEZXRoMpC1MD8qAAAAAP__________gmlkgnY0gmlwhAN4aBKJc2VjcDI1NmsxoQJerDhsJ-KxZ8sHySMOCmTO6sHM3iCFQ6VMvLTe948MyYN0Y3CCI4yDdWRwgiOM",
		"enr:-LK4QKWrXTpV9T78hNG6s8AM6IO4XH9kFT91uZtFg1GcsJ6dKovDOr1jtAAFPnS2lvNltkOGA9k29BUN7lFh_sjuc9QBh2F0dG5ldHOIAAAAAAAAAACEZXRoMpC1MD8qAAAAAP__________gmlkgnY0gmlwhANAdd-Jc2VjcDI1NmsxoQLQa6ai7y9PMN5hpLe5HmiJSlYzMuzP7ZhwRiwHvqNXdoN0Y3CCI4yDdWRwgiOM",
	},
}

var mainnetBeaconConfig = &BeaconChainConfig{
	// Constants (Non-configurable)
	FarFutureEpoch:           math.MaxUint64,
	FarFutureSlot:            math.MaxUint64,
	BaseRewardsPerEpoch:      4,
	DepositContractTreeDepth: 32,
	GenesisDelay:             604800, // 1 week.

	// Misc constant.
	TargetCommitteeSize:            128,
	MaxValidatorsPerCommittee:      2048,
	MaxCommitteesPerSlot:           64,
	MinPerEpochChurnLimit:          4,
	ChurnLimitQuotient:             1 << 16,
	ShuffleRoundCount:              90,
	MinGenesisActiveValidatorCount: 16384,
	MinGenesisTime:                 1606824000, // Dec 1, 2020, 12pm UTC.
	TargetAggregatorsPerCommittee:  16,
	HysteresisQuotient:             4,
	HysteresisDownwardMultiplier:   1,
	HysteresisUpwardMultiplier:     5,

	// Gwei value constants.
	MinDepositAmount:          1 * 1e9,
	MaxEffectiveBalance:       32 * 1e9,
	EjectionBalance:           16 * 1e9,
	EffectiveBalanceIncrement: 1 * 1e9,

	// Initial value constants.
	BLSWithdrawalPrefixByte: byte(0),
	ZeroHash:                [32]byte{},

	// Time parameter constants.
	MinAttestationInclusionDelay:     1,
	SecondsPerSlot:                   12,
	SlotsPerEpoch:                    32,
	SqrRootSlotsPerEpoch:             5,
	MinSeedLookahead:                 1,
	MaxSeedLookahead:                 4,
	EpochsPerEth1VotingPeriod:        64,
	SlotsPerHistoricalRoot:           8192,
	MinValidatorWithdrawabilityDelay: 256,
	ShardCommitteePeriod:             256,
	MinEpochsToInactivityPenalty:     4,
	Eth1FollowDistance:               2048,
	SafeSlotsToUpdateJustified:       8,

	// Fork choice algorithm constants.
	ProposerScoreBoost: 70,
	IntervalsPerSlot:   3,

	// Ethereum PoW parameters.
	DepositChainID:         1, // Chain ID of eth1 mainnet.
	DepositNetworkID:       1, // Network ID of eth1 mainnet.
	DepositContractAddress: "0x00000000219ab540356cBB839Cbe05303d7705Fa",

	// Validator params.
	RandomSubnetsPerValidator:         1 << 0,
	EpochsPerRandomSubnetSubscription: 1 << 8,

	// While eth1 mainnet block times are closer to 13s, we must conform with other clients in
	// order to vote on the correct eth1 blocks.
	//
	// Additional context: https://github.com/ethereum/consensus-specs/issues/2132
	// Bug prompting this change: https://github.com/prysmaticlabs/prysm/issues/7856
	// Future optimization: https://github.com/prysmaticlabs/prysm/issues/7739
	SecondsPerETH1Block: 14,

	// State list length constants.
	EpochsPerHistoricalVector: 65536,
	EpochsPerSlashingsVector:  8192,
	HistoricalRootsLimit:      16777216,
	ValidatorRegistryLimit:    1099511627776,

	// Reward and penalty quotients constants.
	BaseRewardFactor:               64,
	WhistleBlowerRewardQuotient:    512,
	ProposerRewardQuotient:         8,
	InactivityPenaltyQuotient:      67108864,
	MinSlashingPenaltyQuotient:     128,
	ProportionalSlashingMultiplier: 1,

	// Max operations per block constants.
	MaxProposerSlashings: 16,
	MaxAttesterSlashings: 2,
	MaxAttestations:      128,
	MaxDeposits:          16,
	MaxVoluntaryExits:    16,

	// BLS domain values.
	DomainBeaconProposer:              bytesutil.ToBytes4(bytesutil.Bytes4(0)),
	DomainBeaconAttester:              bytesutil.ToBytes4(bytesutil.Bytes4(1)),
	DomainRandao:                      bytesutil.ToBytes4(bytesutil.Bytes4(2)),
	DomainDeposit:                     bytesutil.ToBytes4(bytesutil.Bytes4(3)),
	DomainVoluntaryExit:               bytesutil.ToBytes4(bytesutil.Bytes4(4)),
	DomainSelectionProof:              bytesutil.ToBytes4(bytesutil.Bytes4(5)),
	DomainAggregateAndProof:           bytesutil.ToBytes4(bytesutil.Bytes4(6)),
	DomainSyncCommittee:               bytesutil.ToBytes4(bytesutil.Bytes4(7)),
	DomainSyncCommitteeSelectionProof: bytesutil.ToBytes4(bytesutil.Bytes4(8)),
	DomainContributionAndProof:        bytesutil.ToBytes4(bytesutil.Bytes4(9)),

	// Prysm constants.
	GweiPerEth:                     1000000000,
	BLSSecretKeyLength:             32,
	BLSPubkeyLength:                48,
	DefaultBufferSize:              10000,
	WithdrawalPrivkeyFileName:      "/shardwithdrawalkey",
	ValidatorPrivkeyFileName:       "/validatorprivatekey",
	RPCSyncCheck:                   1,
	EmptySignature:                 [96]byte{},
	DefaultPageSize:                250,
	MaxPeersToSync:                 15,
	SlotsPerArchivedPoint:          2048,
	GenesisCountdownInterval:       time.Minute,
	ConfigName:                     ConfigNames[Mainnet],
	PresetBase:                     "mainnet",
	BeaconStateFieldCount:          21,
	BeaconStateAltairFieldCount:    24,
	BeaconStateBellatrixFieldCount: 25,

	// Slasher related values.
	WeakSubjectivityPeriod:          54000,
	PruneSlasherStoragePeriod:       10,
	SlashingProtectionPruningEpochs: 512,

	// Weak subjectivity values.
	SafetyDecay: 10,

	// Fork related values.
	GenesisEpoch:         genesisForkEpoch,
	GenesisForkVersion:   []byte{0, 0, 0, 0},
	AltairForkVersion:    []byte{1, 0, 0, 0},
	AltairForkEpoch:      mainnetAltairForkEpoch,
	BellatrixForkVersion: []byte{2, 0, 0, 0},
	BellatrixForkEpoch:   mainnetBellatrixForkEpoch,
	ShardingForkVersion:  []byte{3, 0, 0, 0},
	ShardingForkEpoch:    math.MaxUint64,
<<<<<<< HEAD
	Eip4844ForkVersion:   []byte{4, 0, 0, 0},
	Eip4844ForkEpoch:     math.MaxUint64,
	ForkVersionSchedule: map[[4]byte]types.Epoch{
		{0, 0, 0, 0}: genesisForkEpoch,
		{1, 0, 0, 0}: mainnetAltairForkEpoch,
		{2, 0, 0, 0}: mainnetBellatrixForkEpoch,
		{4, 0, 0, 0}: mainnetEip4844ForkEpoch,
		// Any further forks must be specified here by their epoch number.
	},
=======
>>>>>>> 0a1e93a0

	// New values introduced in Altair hard fork 1.
	// Participation flag indices.
	TimelySourceFlagIndex: 0,
	TimelyTargetFlagIndex: 1,
	TimelyHeadFlagIndex:   2,

	// Incentivization weight values.
	TimelySourceWeight: 14,
	TimelyTargetWeight: 26,
	TimelyHeadWeight:   14,
	SyncRewardWeight:   2,
	ProposerWeight:     8,
	WeightDenominator:  64,

	// Validator related values.
	TargetAggregatorsPerSyncSubcommittee: 16,
	SyncCommitteeSubnetCount:             4,

	// Misc values.
	SyncCommitteeSize:            512,
	InactivityScoreBias:          4,
	InactivityScoreRecoveryRate:  16,
	EpochsPerSyncCommitteePeriod: 256,

	// Updated penalty values.
	InactivityPenaltyQuotientAltair:         3 * 1 << 24, //50331648
	MinSlashingPenaltyQuotientAltair:        64,
	ProportionalSlashingMultiplierAltair:    2,
	MinSlashingPenaltyQuotientBellatrix:     32,
	ProportionalSlashingMultiplierBellatrix: 3,
	InactivityPenaltyQuotientBellatrix:      1 << 24,

	// Light client
	MinSyncCommitteeParticipants: 1,

	// Bellatrix
	TerminalBlockHashActivationEpoch: 18446744073709551615,
	TerminalBlockHash:                [32]byte{},
	TerminalTotalDifficulty:          "115792089237316195423570985008687907853269984665640564039457584007913129638912",
}<|MERGE_RESOLUTION|>--- conflicted
+++ resolved
@@ -207,18 +207,8 @@
 	BellatrixForkEpoch:   mainnetBellatrixForkEpoch,
 	ShardingForkVersion:  []byte{3, 0, 0, 0},
 	ShardingForkEpoch:    math.MaxUint64,
-<<<<<<< HEAD
 	Eip4844ForkVersion:   []byte{4, 0, 0, 0},
 	Eip4844ForkEpoch:     math.MaxUint64,
-	ForkVersionSchedule: map[[4]byte]types.Epoch{
-		{0, 0, 0, 0}: genesisForkEpoch,
-		{1, 0, 0, 0}: mainnetAltairForkEpoch,
-		{2, 0, 0, 0}: mainnetBellatrixForkEpoch,
-		{4, 0, 0, 0}: mainnetEip4844ForkEpoch,
-		// Any further forks must be specified here by their epoch number.
-	},
-=======
->>>>>>> 0a1e93a0
 
 	// New values introduced in Altair hard fork 1.
 	// Participation flag indices.
