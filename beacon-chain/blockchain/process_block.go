package blockchain

import (
	"context"
	"fmt"
	"time"

	"github.com/pkg/errors"
	"github.com/prysmaticlabs/prysm/beacon-chain/core/feed"
	statefeed "github.com/prysmaticlabs/prysm/beacon-chain/core/feed/state"
	"github.com/prysmaticlabs/prysm/beacon-chain/core/helpers"
	coreTime "github.com/prysmaticlabs/prysm/beacon-chain/core/time"
	"github.com/prysmaticlabs/prysm/beacon-chain/core/transition"
	"github.com/prysmaticlabs/prysm/beacon-chain/state"
	"github.com/prysmaticlabs/prysm/config/features"
	"github.com/prysmaticlabs/prysm/config/params"
	"github.com/prysmaticlabs/prysm/crypto/bls"
	"github.com/prysmaticlabs/prysm/encoding/bytesutil"
	"github.com/prysmaticlabs/prysm/monitoring/tracing"
	ethpbv1 "github.com/prysmaticlabs/prysm/proto/eth/v1"
	ethpb "github.com/prysmaticlabs/prysm/proto/prysm/v1alpha1"
	"github.com/prysmaticlabs/prysm/proto/prysm/v1alpha1/attestation"
	"github.com/prysmaticlabs/prysm/proto/prysm/v1alpha1/block"
	"github.com/prysmaticlabs/prysm/runtime/version"
	"github.com/prysmaticlabs/prysm/time/slots"
	"go.opencensus.io/trace"
)

// A custom slot deadline for processing state slots in our cache.
const slotDeadline = 5 * time.Second

// A custom deadline for deposit trie insertion.
const depositDeadline = 20 * time.Second

// This defines size of the upper bound for initial sync block cache.
var initialSyncBlockCacheSize = uint64(2 * params.BeaconConfig().SlotsPerEpoch)

// onBlock is called when a gossip block is received. It runs regular state transition on the block.
// The block's signing root should be computed before calling this method to avoid redundant
// computation in this method and methods it calls into.
//
// Spec pseudocode definition:
//   def on_block(store: Store, signed_block: SignedBeaconBlock) -> None:
//    block = signed_block.message
//    # Parent block must be known
//    assert block.parent_root in store.block_states
//    # Make a copy of the state to avoid mutability issues
//    pre_state = copy(store.block_states[block.parent_root])
//    # Blocks cannot be in the future. If they are, their consideration must be delayed until the are in the past.
//    assert get_current_slot(store) >= block.slot
//
//    # Check that block is later than the finalized epoch slot (optimization to reduce calls to get_ancestor)
//    finalized_slot = compute_start_slot_at_epoch(store.finalized_checkpoint.epoch)
//    assert block.slot > finalized_slot
//    # Check block is a descendant of the finalized block at the checkpoint finalized slot
//    assert get_ancestor(store, block.parent_root, finalized_slot) == store.finalized_checkpoint.root
//
//    # Check the block is valid and compute the post-state
//    state = pre_state.copy()
//    state_transition(state, signed_block, True)
//    # Add new block to the store
//    store.blocks[hash_tree_root(block)] = block
//    # Add new state for this block to the store
//    store.block_states[hash_tree_root(block)] = state
//
//    # Update justified checkpoint
//    if state.current_justified_checkpoint.epoch > store.justified_checkpoint.epoch:
//        if state.current_justified_checkpoint.epoch > store.best_justified_checkpoint.epoch:
//            store.best_justified_checkpoint = state.current_justified_checkpoint
//        if should_update_justified_checkpoint(store, state.current_justified_checkpoint):
//            store.justified_checkpoint = state.current_justified_checkpoint
//
//    # Update finalized checkpoint
//    if state.finalized_checkpoint.epoch > store.finalized_checkpoint.epoch:
//        store.finalized_checkpoint = state.finalized_checkpoint
//
//        # Potentially update justified if different from store
//        if store.justified_checkpoint != state.current_justified_checkpoint:
//            # Update justified if new justified is later than store justified
//            if state.current_justified_checkpoint.epoch > store.justified_checkpoint.epoch:
//                store.justified_checkpoint = state.current_justified_checkpoint
//                return
//
//            # Update justified if store justified is not in chain with finalized checkpoint
//            finalized_slot = compute_start_slot_at_epoch(store.finalized_checkpoint.epoch)
//            ancestor_at_finalized_slot = get_ancestor(store, store.justified_checkpoint.root, finalized_slot)
//            if ancestor_at_finalized_slot != store.finalized_checkpoint.root:
//                store.justified_checkpoint = state.current_justified_checkpoint
func (s *Service) onBlock(ctx context.Context, signed block.SignedBeaconBlock, blockRoot [32]byte) error {
	ctx, span := trace.StartSpan(ctx, "blockChain.onBlock")
	defer span.End()
	if err := helpers.BeaconBlockIsNil(signed); err != nil {
		return err
	}
	b := signed.Block()

	preState, err := s.getBlockPreState(ctx, b)
	if err != nil {
		return err
	}

	preStateVersion, preStateHeader, err := getStateVersionAndPayload(preState)
	if err != nil {
		return err
	}
	postState, err := transition.ExecuteStateTransition(ctx, preState, signed)
	if err != nil {
		return err
	}
	if err := s.savePostStateInfo(ctx, blockRoot, signed, postState, false /* reg sync */); err != nil {
		return err
	}
<<<<<<< HEAD
	if err := s.cfg.ForkChoiceStore.SetOptimisticToValid(ctx, blockRoot); err != nil {
		return err
	}
=======
	if err := s.notifyNewPayload(ctx, preStateVersion, preStateHeader, postState, signed, blockRoot); err != nil {
		return errors.Wrap(err, "could not verify new payload")
	}

>>>>>>> 0a1e93a0
	// We add a proposer score boost to fork choice for the block root if applicable, right after
	// running a successful state transition for the block.
	if err := s.cfg.ForkChoiceStore.BoostProposerRoot(
		ctx, signed.Block().Slot(), blockRoot, s.genesisTime,
	); err != nil {
		return err
	}

	// If slasher is configured, forward the attestations in the block via
	// an event feed for processing.
	if features.Get().EnableSlasher {
		// Feed the indexed attestation to slasher if enabled. This action
		// is done in the background to avoid adding more load to this critical code path.
		go func() {
			// Using a different context to prevent timeouts as this operation can be expensive
			// and we want to avoid affecting the critical code path.
			ctx := context.TODO()
			for _, att := range signed.Block().Body().Attestations() {
				committee, err := helpers.BeaconCommitteeFromState(ctx, preState, att.Data.Slot, att.Data.CommitteeIndex)
				if err != nil {
					log.WithError(err).Error("Could not get attestation committee")
					tracing.AnnotateError(span, err)
					return
				}
				indexedAtt, err := attestation.ConvertToIndexed(ctx, att, committee)
				if err != nil {
					log.WithError(err).Error("Could not convert to indexed attestation")
					tracing.AnnotateError(span, err)
					return
				}
				s.cfg.SlasherAttestationsFeed.Send(indexedAtt)
			}
		}()
	}

	// Update justified check point.
	justified := s.store.JustifiedCheckpt()
	if justified == nil {
		return errNilJustifiedInStore
	}
	currJustifiedEpoch := justified.Epoch
	if postState.CurrentJustifiedCheckpoint().Epoch > currJustifiedEpoch {
		if err := s.updateJustified(ctx, postState); err != nil {
			return err
		}
	}

	finalized := s.store.FinalizedCheckpt()
	if finalized == nil {
		return errNilFinalizedInStore
	}
	newFinalized := postState.FinalizedCheckpointEpoch() > finalized.Epoch
	if newFinalized {
		s.store.SetPrevFinalizedCheckpt(finalized)
		s.store.SetFinalizedCheckpt(postState.FinalizedCheckpoint())
		s.store.SetPrevJustifiedCheckpt(justified)
		s.store.SetJustifiedCheckpt(postState.CurrentJustifiedCheckpoint())
	}

	balances, err := s.justifiedBalances.get(ctx, bytesutil.ToBytes32(justified.Root))
	if err != nil {
		msg := fmt.Sprintf("could not read balances for state w/ justified checkpoint %#x", justified.Root)
		return errors.Wrap(err, msg)
	}
	if err := s.updateHead(ctx, balances); err != nil {
		log.WithError(err).Warn("Could not update head")
	}
	if _, err := s.notifyForkchoiceUpdate(ctx, s.headBlock().Block(), s.headRoot(), bytesutil.ToBytes32(finalized.Root)); err != nil {
		return err
	}

	if err := s.pruneCanonicalAttsFromPool(ctx, blockRoot, signed); err != nil {
		return err
	}

	// Send notification of the processed block to the state feed.
	s.cfg.StateNotifier.StateFeed().Send(&feed.Event{
		Type: statefeed.BlockProcessed,
		Data: &statefeed.BlockProcessedData{
			Slot:        signed.Block().Slot(),
			BlockRoot:   blockRoot,
			SignedBlock: signed,
			Verified:    true,
		},
	})

	// Updating next slot state cache can happen in the background. It shouldn't block rest of the process.
	go func() {
		// Use a custom deadline here, since this method runs asynchronously.
		// We ignore the parent method's context and instead create a new one
		// with a custom deadline, therefore using the background context instead.
		slotCtx, cancel := context.WithTimeout(context.Background(), slotDeadline)
		defer cancel()
		if err := transition.UpdateNextSlotCache(slotCtx, blockRoot[:], postState); err != nil {
			log.WithError(err).Debug("could not update next slot state cache")
		}
	}()

	// Save justified check point to db.
	if postState.CurrentJustifiedCheckpoint().Epoch > currJustifiedEpoch {
		if err := s.cfg.BeaconDB.SaveJustifiedCheckpoint(ctx, postState.CurrentJustifiedCheckpoint()); err != nil {
			return err
		}
	}

	// Update finalized check point.
	if newFinalized {
		if err := s.updateFinalized(ctx, postState.FinalizedCheckpoint()); err != nil {
			return err
		}
		fRoot := bytesutil.ToBytes32(postState.FinalizedCheckpoint().Root)
		if err := s.cfg.ForkChoiceStore.Prune(ctx, fRoot); err != nil {
			return errors.Wrap(err, "could not prune proto array fork choice nodes")
		}
		go func() {
			// Send an event regarding the new finalized checkpoint over a common event feed.
			s.cfg.StateNotifier.StateFeed().Send(&feed.Event{
				Type: statefeed.FinalizedCheckpoint,
				Data: &ethpbv1.EventFinalizedCheckpoint{
					Epoch: postState.FinalizedCheckpoint().Epoch,
					Block: postState.FinalizedCheckpoint().Root,
					State: signed.Block().StateRoot(),
				},
			})

			// Use a custom deadline here, since this method runs asynchronously.
			// We ignore the parent method's context and instead create a new one
			// with a custom deadline, therefore using the background context instead.
			depCtx, cancel := context.WithTimeout(context.Background(), depositDeadline)
			defer cancel()
			if err := s.insertFinalizedDeposits(depCtx, fRoot); err != nil {
				log.WithError(err).Error("Could not insert finalized deposits.")
			}
		}()

	}

	defer reportAttestationInclusion(b)

	return s.handleEpochBoundary(ctx, postState)
}

func getStateVersionAndPayload(preState state.BeaconState) (int, *ethpb.ExecutionPayloadHeader, error) {
	var preStateHeader *ethpb.ExecutionPayloadHeader
	var err error
	preStateVersion := preState.Version()
	switch preStateVersion {
	case version.Phase0, version.Altair:
	default:
		preStateHeader, err = preState.LatestExecutionPayloadHeader()
		if err != nil {
			return 0, nil, err
		}
	}
	return preStateVersion, preStateHeader, nil
}

func (s *Service) onBlockBatch(ctx context.Context, blks []block.SignedBeaconBlock,
	blockRoots [][32]byte) ([]*ethpb.Checkpoint, []*ethpb.Checkpoint, []bool, error) {
	ctx, span := trace.StartSpan(ctx, "blockChain.onBlockBatch")
	defer span.End()

	if len(blks) == 0 || len(blockRoots) == 0 {
		return nil, nil, nil, errors.New("no blocks provided")
	}

	if len(blks) != len(blockRoots) {
		return nil, nil, errWrongBlockCount
	}

	if err := helpers.BeaconBlockIsNil(blks[0]); err != nil {
		return nil, nil, nil, err
	}
	b := blks[0].Block()

	// Retrieve incoming block's pre state.
	if err := s.verifyBlkPreState(ctx, b); err != nil {
		return nil, nil, nil, err
	}
	preState, err := s.cfg.StateGen.StateByRootInitialSync(ctx, bytesutil.ToBytes32(b.ParentRoot()))
	if err != nil {
		return nil, nil, nil, err
	}
	if preState == nil || preState.IsNil() {
		return nil, nil, nil, fmt.Errorf("nil pre state for slot %d", b.Slot())
	}

	jCheckpoints := make([]*ethpb.Checkpoint, len(blks))
	fCheckpoints := make([]*ethpb.Checkpoint, len(blks))
	optimistic := make([]bool, len(blks))
	sigSet := &bls.SignatureBatch{
		Signatures: [][]byte{},
		PublicKeys: []bls.PublicKey{},
		Messages:   [][32]byte{},
	}
	var set *bls.SignatureBatch
	boundaries := make(map[[32]byte]state.BeaconState)
	for i, b := range blks {
		set, preState, err = transition.ExecuteStateTransitionNoVerifyAnySig(ctx, preState, b)
		if err != nil {
			return nil, nil, nil, err
		}
		// Save potential boundary states.
		if slots.IsEpochStart(preState.Slot()) {
			boundaries[blockRoots[i]] = preState.Copy()
			if err := s.handleEpochBoundary(ctx, preState); err != nil {
				return nil, nil, nil, errors.Wrap(err, "could not handle epoch boundary state")
			}
		}
		jCheckpoints[i] = preState.CurrentJustifiedCheckpoint()
		fCheckpoints[i] = preState.FinalizedCheckpoint()

		sigSet.Join(set)
	}
	verify, err := sigSet.Verify()
	if err != nil {
		return nil, nil, nil, err
	}
	if !verify {
		return nil, nil, nil, errors.New("batch block signature verification failed")
	}

	// blocks have been verified, add them to forkchoice and call the engine
	for i, b := range blks {
		preStateVersion, preStateHeader, err := getStateVersionAndPayload(preState)
		if err != nil {
			return nil, nil, err
		}

		s.saveInitSyncBlock(blockRoots[i], b)
		if err := s.insertBlockToForkChoiceStore(ctx, b.Block(), blockRoots[i], fCheckpoints[i], jCheckpoints[i]); err != nil {
			return nil, nil, err
		}
		if err := s.notifyNewPayload(ctx, preStateVersion, preStateHeader, preState, b, blockRoots[i]); err != nil {
			return nil, nil, err
		}
		if _, err := s.notifyForkchoiceUpdate(ctx, b.Block(), blockRoots[i], bytesutil.ToBytes32(fCheckpoints[i].Root)); err != nil {
			return nil, nil, err
		}
	}
	for r, st := range boundaries {
		if err := s.cfg.StateGen.SaveState(ctx, r, st); err != nil {
			return nil, nil, nil, err
		}
	}
	// Also saves the last post state which to be used as pre state for the next batch.
	lastB := blks[len(blks)-1]
	lastBR := blockRoots[len(blockRoots)-1]
	if err := s.cfg.StateGen.SaveState(ctx, lastBR, preState); err != nil {
		return nil, nil, nil, err
	}
	if err := s.saveHeadNoDB(ctx, lastB, lastBR, preState); err != nil {
		return nil, nil, nil, err
	}
	return fCheckpoints, jCheckpoints, optimistic, nil
}

// handles a block after the block's batch has been verified, where we can save blocks
// their state summaries and split them off to relative hot/cold storage.
func (s *Service) handleBlockAfterBatchVerify(ctx context.Context, signed block.SignedBeaconBlock,
	blockRoot [32]byte, fCheckpoint, jCheckpoint *ethpb.Checkpoint) error {
<<<<<<< HEAD
	b := signed.Block()

	s.saveInitSyncBlock(blockRoot, signed)
	if err := s.insertBlockToForkChoiceStore(ctx, b, blockRoot, fCheckpoint, jCheckpoint); err != nil {
		return err
	}
	if _, err := s.notifyForkchoiceUpdate(ctx, b, blockRoot, bytesutil.ToBytes32(fCheckpoint.Root)); err != nil {
		return err
	}
	if _, err := s.notifyForkchoiceUpdate(ctx, b, bytesutil.ToBytes32(fCheckpoint.Root)); err != nil {
		return err
	}
=======

>>>>>>> 0a1e93a0
	if err := s.cfg.BeaconDB.SaveStateSummary(ctx, &ethpb.StateSummary{
		Slot: signed.Block().Slot(),
		Root: blockRoot[:],
	}); err != nil {
		return err
	}

	// Rate limit how many blocks (2 epochs worth of blocks) a node keeps in the memory.
	if uint64(len(s.getInitSyncBlocks())) > initialSyncBlockCacheSize {
		if err := s.cfg.BeaconDB.SaveBlocks(ctx, s.getInitSyncBlocks()); err != nil {
			return err
		}
		s.clearInitSyncBlocks()
	}

	justified := s.store.JustifiedCheckpt()
	if justified == nil {
		return errNilJustifiedInStore
	}
	if jCheckpoint.Epoch > justified.Epoch {
		if err := s.updateJustifiedInitSync(ctx, jCheckpoint); err != nil {
			return err
		}
	}

	finalized := s.store.FinalizedCheckpt()
	if finalized == nil {
		return errNilFinalizedInStore
	}
	// Update finalized check point. Prune the block cache and helper caches on every new finalized epoch.
	if fCheckpoint.Epoch > finalized.Epoch {
		if err := s.updateFinalized(ctx, fCheckpoint); err != nil {
			return err
		}
		s.store.SetPrevFinalizedCheckpt(finalized)
		s.store.SetFinalizedCheckpt(fCheckpoint)
	}
	return nil
}

// Epoch boundary bookkeeping such as logging epoch summaries.
func (s *Service) handleEpochBoundary(ctx context.Context, postState state.BeaconState) error {
	ctx, span := trace.StartSpan(ctx, "blockChain.handleEpochBoundary")
	defer span.End()

	if postState.Slot()+1 == s.nextEpochBoundarySlot {
		// Update caches for the next epoch at epoch boundary slot - 1.
		if err := helpers.UpdateCommitteeCache(postState, coreTime.NextEpoch(postState)); err != nil {
			return err
		}
		copied := postState.Copy()
		copied, err := transition.ProcessSlots(ctx, copied, copied.Slot()+1)
		if err != nil {
			return err
		}
		if err := helpers.UpdateProposerIndicesInCache(ctx, copied); err != nil {
			return err
		}
	} else if postState.Slot() >= s.nextEpochBoundarySlot {
		if err := reportEpochMetrics(ctx, postState, s.head.state); err != nil {
			return err
		}
		var err error
		s.nextEpochBoundarySlot, err = slots.EpochStart(coreTime.NextEpoch(postState))
		if err != nil {
			return err
		}

		// Update caches at epoch boundary slot.
		// The following updates have short cut to return nil cheaply if fulfilled during boundary slot - 1.
		if err := helpers.UpdateCommitteeCache(postState, coreTime.CurrentEpoch(postState)); err != nil {
			return err
		}
		if err := helpers.UpdateProposerIndicesInCache(ctx, postState); err != nil {
			return err
		}
	}

	return nil
}

// This feeds in the block and block's attestations to fork choice store. It's allows fork choice store
// to gain information on the most current chain.
func (s *Service) insertBlockAndAttestationsToForkChoiceStore(ctx context.Context, blk block.BeaconBlock, root [32]byte,
	st state.BeaconState) error {
	ctx, span := trace.StartSpan(ctx, "blockChain.insertBlockAndAttestationsToForkChoiceStore")
	defer span.End()

	fCheckpoint := st.FinalizedCheckpoint()
	jCheckpoint := st.CurrentJustifiedCheckpoint()
	if err := s.insertBlockToForkChoiceStore(ctx, blk, root, fCheckpoint, jCheckpoint); err != nil {
		return err
	}
	// Feed in block's attestations to fork choice store.
	for _, a := range blk.Body().Attestations() {
		committee, err := helpers.BeaconCommitteeFromState(ctx, st, a.Data.Slot, a.Data.CommitteeIndex)
		if err != nil {
			return err
		}
		indices, err := attestation.AttestingIndices(a.AggregationBits, committee)
		if err != nil {
			return err
		}
		s.cfg.ForkChoiceStore.ProcessAttestation(ctx, indices, bytesutil.ToBytes32(a.Data.BeaconBlockRoot), a.Data.Target.Epoch)
	}
	return nil
}

func (s *Service) insertBlockToForkChoiceStore(ctx context.Context, blk block.BeaconBlock,
	root [32]byte, fCheckpoint, jCheckpoint *ethpb.Checkpoint) error {
	if err := s.fillInForkChoiceMissingBlocks(ctx, blk, fCheckpoint, jCheckpoint); err != nil {
		return err
	}
	// Feed in block to fork choice store.

	payloadHash, err := getBlockPayloadHash(blk)
	if err != nil {
		return err
	}
	return s.cfg.ForkChoiceStore.InsertOptimisticBlock(ctx,
		blk.Slot(), root, bytesutil.ToBytes32(blk.ParentRoot()), payloadHash,
		jCheckpoint.Epoch,
		fCheckpoint.Epoch)
}

func getBlockPayloadHash(blk block.BeaconBlock) ([32]byte, error) {
	payloadHash := [32]byte{}
	if isPreBellatrix(blk.Version()) {
		return payloadHash, nil
	}
	payload, err := blk.Body().ExecutionPayload()
	if err != nil {
		return payloadHash, err
	}
	return bytesutil.ToBytes32(payload.BlockHash), nil
}

// This saves post state info to DB or cache. This also saves post state info to fork choice store.
// Post state info consists of processed block and state. Do not call this method unless the block and state are verified.
func (s *Service) savePostStateInfo(ctx context.Context, r [32]byte, b block.SignedBeaconBlock, st state.BeaconState, initSync bool) error {
	ctx, span := trace.StartSpan(ctx, "blockChain.savePostStateInfo")
	defer span.End()
	if initSync {
		s.saveInitSyncBlock(r, b)
	} else if err := s.cfg.BeaconDB.SaveBlock(ctx, b); err != nil {
		return errors.Wrapf(err, "could not save block from slot %d", b.Block().Slot())
	}
	if err := s.cfg.StateGen.SaveState(ctx, r, st); err != nil {
		return errors.Wrap(err, "could not save state")
	}
	if err := s.insertBlockAndAttestationsToForkChoiceStore(ctx, b.Block(), r, st); err != nil {
		return errors.Wrapf(err, "could not insert block %d to fork choice store", b.Block().Slot())
	}
	return nil
}

// This removes the attestations from the mem pool. It will only remove the attestations if input root `r` is canonical,
// meaning the block `b` is part of the canonical chain.
func (s *Service) pruneCanonicalAttsFromPool(ctx context.Context, r [32]byte, b block.SignedBeaconBlock) error {
	if !features.Get().CorrectlyPruneCanonicalAtts {
		return nil
	}

	canonical, err := s.IsCanonical(ctx, r)
	if err != nil {
		return err
	}
	if !canonical {
		return nil
	}

	atts := b.Block().Body().Attestations()
	for _, att := range atts {
		if helpers.IsAggregated(att) {
			if err := s.cfg.AttPool.DeleteAggregatedAttestation(att); err != nil {
				return err
			}
		} else {
			if err := s.cfg.AttPool.DeleteUnaggregatedAttestation(att); err != nil {
				return err
			}
		}
	}
	return nil
}<|MERGE_RESOLUTION|>--- conflicted
+++ resolved
@@ -110,16 +110,10 @@
 	if err := s.savePostStateInfo(ctx, blockRoot, signed, postState, false /* reg sync */); err != nil {
 		return err
 	}
-<<<<<<< HEAD
-	if err := s.cfg.ForkChoiceStore.SetOptimisticToValid(ctx, blockRoot); err != nil {
-		return err
-	}
-=======
 	if err := s.notifyNewPayload(ctx, preStateVersion, preStateHeader, postState, signed, blockRoot); err != nil {
 		return errors.Wrap(err, "could not verify new payload")
 	}
 
->>>>>>> 0a1e93a0
 	// We add a proposer score boost to fork choice for the block root if applicable, right after
 	// running a successful state transition for the block.
 	if err := s.cfg.ForkChoiceStore.BoostProposerRoot(
@@ -278,12 +272,12 @@
 }
 
 func (s *Service) onBlockBatch(ctx context.Context, blks []block.SignedBeaconBlock,
-	blockRoots [][32]byte) ([]*ethpb.Checkpoint, []*ethpb.Checkpoint, []bool, error) {
+	blockRoots [][32]byte) ([]*ethpb.Checkpoint, []*ethpb.Checkpoint, error) {
 	ctx, span := trace.StartSpan(ctx, "blockChain.onBlockBatch")
 	defer span.End()
 
 	if len(blks) == 0 || len(blockRoots) == 0 {
-		return nil, nil, nil, errors.New("no blocks provided")
+		return nil, nil, errors.New("no blocks provided")
 	}
 
 	if len(blks) != len(blockRoots) {
@@ -291,25 +285,24 @@
 	}
 
 	if err := helpers.BeaconBlockIsNil(blks[0]); err != nil {
-		return nil, nil, nil, err
+		return nil, nil, err
 	}
 	b := blks[0].Block()
 
 	// Retrieve incoming block's pre state.
 	if err := s.verifyBlkPreState(ctx, b); err != nil {
-		return nil, nil, nil, err
+		return nil, nil, err
 	}
 	preState, err := s.cfg.StateGen.StateByRootInitialSync(ctx, bytesutil.ToBytes32(b.ParentRoot()))
 	if err != nil {
-		return nil, nil, nil, err
+		return nil, nil, err
 	}
 	if preState == nil || preState.IsNil() {
-		return nil, nil, nil, fmt.Errorf("nil pre state for slot %d", b.Slot())
+		return nil, nil, fmt.Errorf("nil pre state for slot %d", b.Slot())
 	}
 
 	jCheckpoints := make([]*ethpb.Checkpoint, len(blks))
 	fCheckpoints := make([]*ethpb.Checkpoint, len(blks))
-	optimistic := make([]bool, len(blks))
 	sigSet := &bls.SignatureBatch{
 		Signatures: [][]byte{},
 		PublicKeys: []bls.PublicKey{},
@@ -320,26 +313,25 @@
 	for i, b := range blks {
 		set, preState, err = transition.ExecuteStateTransitionNoVerifyAnySig(ctx, preState, b)
 		if err != nil {
-			return nil, nil, nil, err
+			return nil, nil, err
 		}
 		// Save potential boundary states.
 		if slots.IsEpochStart(preState.Slot()) {
 			boundaries[blockRoots[i]] = preState.Copy()
 			if err := s.handleEpochBoundary(ctx, preState); err != nil {
-				return nil, nil, nil, errors.Wrap(err, "could not handle epoch boundary state")
+				return nil, nil, errors.Wrap(err, "could not handle epoch boundary state")
 			}
 		}
 		jCheckpoints[i] = preState.CurrentJustifiedCheckpoint()
 		fCheckpoints[i] = preState.FinalizedCheckpoint()
-
 		sigSet.Join(set)
 	}
 	verify, err := sigSet.Verify()
 	if err != nil {
-		return nil, nil, nil, err
+		return nil, nil, err
 	}
 	if !verify {
-		return nil, nil, nil, errors.New("batch block signature verification failed")
+		return nil, nil, errors.New("batch block signature verification failed")
 	}
 
 	// blocks have been verified, add them to forkchoice and call the engine
@@ -362,41 +354,26 @@
 	}
 	for r, st := range boundaries {
 		if err := s.cfg.StateGen.SaveState(ctx, r, st); err != nil {
-			return nil, nil, nil, err
+			return nil, nil, err
 		}
 	}
 	// Also saves the last post state which to be used as pre state for the next batch.
 	lastB := blks[len(blks)-1]
 	lastBR := blockRoots[len(blockRoots)-1]
 	if err := s.cfg.StateGen.SaveState(ctx, lastBR, preState); err != nil {
-		return nil, nil, nil, err
+		return nil, nil, err
 	}
 	if err := s.saveHeadNoDB(ctx, lastB, lastBR, preState); err != nil {
-		return nil, nil, nil, err
-	}
-	return fCheckpoints, jCheckpoints, optimistic, nil
+		return nil, nil, err
+	}
+	return fCheckpoints, jCheckpoints, nil
 }
 
 // handles a block after the block's batch has been verified, where we can save blocks
 // their state summaries and split them off to relative hot/cold storage.
 func (s *Service) handleBlockAfterBatchVerify(ctx context.Context, signed block.SignedBeaconBlock,
 	blockRoot [32]byte, fCheckpoint, jCheckpoint *ethpb.Checkpoint) error {
-<<<<<<< HEAD
-	b := signed.Block()
-
-	s.saveInitSyncBlock(blockRoot, signed)
-	if err := s.insertBlockToForkChoiceStore(ctx, b, blockRoot, fCheckpoint, jCheckpoint); err != nil {
-		return err
-	}
-	if _, err := s.notifyForkchoiceUpdate(ctx, b, blockRoot, bytesutil.ToBytes32(fCheckpoint.Root)); err != nil {
-		return err
-	}
-	if _, err := s.notifyForkchoiceUpdate(ctx, b, bytesutil.ToBytes32(fCheckpoint.Root)); err != nil {
-		return err
-	}
-=======
-
->>>>>>> 0a1e93a0
+
 	if err := s.cfg.BeaconDB.SaveStateSummary(ctx, &ethpb.StateSummary{
 		Slot: signed.Block().Slot(),
 		Root: blockRoot[:],
