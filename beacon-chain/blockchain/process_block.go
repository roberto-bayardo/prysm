--- conflicted
+++ resolved
@@ -110,11 +110,7 @@
 	if err := s.notifyNewPayload(ctx, preStateVersion, preStateHeader, postState, signed); err != nil {
 		return errors.Wrap(err, "could not verify new payload")
 	}
-<<<<<<< HEAD
-	// TODO(10261) Check optimistic status
-=======
-
->>>>>>> c6bfefa0
+
 	if err := s.savePostStateInfo(ctx, blockRoot, signed, postState, false /* reg sync */); err != nil {
 		return err
 	}
@@ -316,25 +312,15 @@
 	for i, b := range blks {
 		preStateVersion, preStateHeader, err := getStateVersionAndPayload(preState)
 		if err != nil {
-<<<<<<< HEAD
+			return nil, nil, err
+		}
+		set, preState, err = transition.ExecuteStateTransitionNoVerifyAnySig(ctx, preState, b)
+		if err != nil {
 			return nil, nil, nil, err
-=======
+		}
+		if err := s.notifyNewPayload(ctx, preStateVersion, preStateHeader, preState, b); err != nil {
 			return nil, nil, err
->>>>>>> c6bfefa0
-		}
-		set, preState, err = transition.ExecuteStateTransitionNoVerifyAnySig(ctx, preState, b)
-		if err != nil {
-			return nil, nil, nil, err
-		}
-		if err := s.notifyNewPayload(ctx, preStateVersion, preStateHeader, preState, b); err != nil {
-<<<<<<< HEAD
-			return nil, nil, nil, err
-		}
-
-=======
-			return nil, nil, err
-		}
->>>>>>> c6bfefa0
+		}
 		// Save potential boundary states.
 		if slots.IsEpochStart(preState.Slot()) {
 			boundaries[blockRoots[i]] = preState.Copy()
@@ -381,11 +367,7 @@
 	if err := s.insertBlockToForkChoiceStore(ctx, b, blockRoot, fCheckpoint, jCheckpoint); err != nil {
 		return err
 	}
-<<<<<<< HEAD
-	if err := s.cfg.ForkChoiceStore.SetOptimisticToValid(ctx, blockRoot); err != nil {
-=======
 	if _, err := s.notifyForkchoiceUpdate(ctx, b, blockRoot, bytesutil.ToBytes32(fCheckpoint.Root)); err != nil {
->>>>>>> c6bfefa0
 		return err
 	}
 	if _, err := s.notifyForkchoiceUpdate(ctx, b, bytesutil.ToBytes32(fCheckpoint.Root)); err != nil {
