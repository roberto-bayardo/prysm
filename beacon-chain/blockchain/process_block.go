--- conflicted
+++ resolved
@@ -130,25 +130,10 @@
 		return err
 	}
 
-<<<<<<< HEAD
-	if err := s.savePostStateInfo(ctx, blockRoot, signed, postState, false /* reg sync */); err != nil {
-		return err
-	}
-
-	// update forkchoice synced tips if the block is not optimistic
-	root, err := b.HashTreeRoot()
-	if err != nil {
-		return err
-	}
-	if err := s.cfg.ForkChoiceStore.UpdateSyncedTipsWithValidRoot(ctx, root); err != nil {
-		return err
-	}
-	if err := s.saveSyncedTipsDB(ctx); err != nil {
-		return err
-	}
-
-=======
->>>>>>> 3f1e3cf8
+	if err := s.cfg.ForkChoiceStore.SetOptimisticToValid(ctx, blockRoot); err != nil {
+		return err
+	}
+
 	// If slasher is configured, forward the attestations in the block via
 	// an event feed for processing.
 	if features.Get().EnableSlasher {
@@ -208,10 +193,6 @@
 	if err := s.updateHead(ctx, balances); err != nil {
 		log.WithError(err).Warn("Could not update head")
 	}
-<<<<<<< HEAD
-
-=======
->>>>>>> 3f1e3cf8
 	if _, err := s.notifyForkchoiceUpdate(ctx, s.headBlock().Block(), bytesutil.ToBytes32(finalized.Root)); err != nil {
 		return err
 	}
@@ -393,12 +374,10 @@
 	if err := s.insertBlockToForkChoiceStore(ctx, b, blockRoot, fCheckpoint, jCheckpoint); err != nil {
 		return err
 	}
-<<<<<<< HEAD
 	if _, err := s.notifyForkchoiceUpdate(ctx, b, bytesutil.ToBytes32(fCheckpoint.Root)); err != nil {
-=======
-	// TODO(10261) send optimistic status
+		return err
+	}
 	if err := s.cfg.ForkChoiceStore.SetOptimisticToValid(ctx, blockRoot); err != nil {
->>>>>>> 3f1e3cf8
 		return err
 	}
 	if err := s.cfg.BeaconDB.SaveStateSummary(ctx, &ethpb.StateSummary{
