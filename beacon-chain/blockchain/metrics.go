package blockchain

import (
	"context"

	"github.com/pkg/errors"
	"github.com/prometheus/client_golang/prometheus"
	"github.com/prometheus/client_golang/prometheus/promauto"
	"github.com/prysmaticlabs/prysm/beacon-chain/core/altair"
	"github.com/prysmaticlabs/prysm/beacon-chain/core/epoch/precompute"
	"github.com/prysmaticlabs/prysm/beacon-chain/state"
	"github.com/prysmaticlabs/prysm/config/params"
	"github.com/prysmaticlabs/prysm/consensus-types/interfaces"
	types "github.com/prysmaticlabs/prysm/consensus-types/primitives"
	"github.com/prysmaticlabs/prysm/encoding/bytesutil"
	ethpb "github.com/prysmaticlabs/prysm/proto/prysm/v1alpha1"
	"github.com/prysmaticlabs/prysm/runtime/version"
)

var (
	beaconSlot = promauto.NewGauge(prometheus.GaugeOpts{
		Name: "beacon_slot",
		Help: "Latest slot of the beacon chain state",
	})
	beaconHeadSlot = promauto.NewGauge(prometheus.GaugeOpts{
		Name: "beacon_head_slot",
		Help: "Slot of the head block of the beacon chain",
	})
	clockTimeSlot = promauto.NewGauge(prometheus.GaugeOpts{
		Name: "beacon_clock_time_slot",
		Help: "The current slot based on the genesis time and current clock",
	})

	headFinalizedEpoch = promauto.NewGauge(prometheus.GaugeOpts{
		Name: "head_finalized_epoch",
		Help: "Last finalized epoch of the head state",
	})
	headFinalizedRoot = promauto.NewGauge(prometheus.GaugeOpts{
		Name: "head_finalized_root",
		Help: "Last finalized root of the head state",
	})
	beaconFinalizedEpoch = promauto.NewGauge(prometheus.GaugeOpts{
		Name: "beacon_finalized_epoch",
		Help: "Last finalized epoch of the processed state",
	})
	beaconFinalizedRoot = promauto.NewGauge(prometheus.GaugeOpts{
		Name: "beacon_finalized_root",
		Help: "Last finalized root of the processed state",
	})
	beaconCurrentJustifiedEpoch = promauto.NewGauge(prometheus.GaugeOpts{
		Name: "beacon_current_justified_epoch",
		Help: "Current justified epoch of the processed state",
	})
	beaconCurrentJustifiedRoot = promauto.NewGauge(prometheus.GaugeOpts{
		Name: "beacon_current_justified_root",
		Help: "Current justified root of the processed state",
	})
	beaconPrevJustifiedEpoch = promauto.NewGauge(prometheus.GaugeOpts{
		Name: "beacon_previous_justified_epoch",
		Help: "Previous justified epoch of the processed state",
	})
	beaconPrevJustifiedRoot = promauto.NewGauge(prometheus.GaugeOpts{
		Name: "beacon_previous_justified_root",
		Help: "Previous justified root of the processed state",
	})
	activeValidatorCount = promauto.NewGauge(prometheus.GaugeOpts{
		Name: "beacon_current_active_validators",
		Help: "Current total active validators",
	})
	validatorsCount = promauto.NewGaugeVec(prometheus.GaugeOpts{
		Name: "validator_count",
		Help: "The total number of validators",
	}, []string{"state"})
	validatorsBalance = promauto.NewGaugeVec(prometheus.GaugeOpts{
		Name: "validators_total_balance",
		Help: "The total balance of validators, in GWei",
	}, []string{"state"})
	validatorsEffectiveBalance = promauto.NewGaugeVec(prometheus.GaugeOpts{
		Name: "validators_total_effective_balance",
		Help: "The total effective balance of validators, in GWei",
	}, []string{"state"})
	currentEth1DataDepositCount = promauto.NewGauge(prometheus.GaugeOpts{
		Name: "current_eth1_data_deposit_count",
		Help: "The current eth1 deposit count in the last processed state eth1data field.",
	})
	processedDepositsCount = promauto.NewGauge(prometheus.GaugeOpts{
		Name: "beacon_processed_deposits_total",
		Help: "Total number of deposits processed",
	})
	stateTrieReferences = promauto.NewGaugeVec(prometheus.GaugeOpts{
		Name: "field_references",
		Help: "The number of states a particular field is shared with.",
	}, []string{"state"})
	prevEpochActiveBalances = promauto.NewGauge(prometheus.GaugeOpts{
		Name: "beacon_prev_epoch_active_gwei",
		Help: "The total amount of ether, in gwei, that was active for voting of previous epoch",
	})
	prevEpochSourceBalances = promauto.NewGauge(prometheus.GaugeOpts{
		Name: "beacon_prev_epoch_source_gwei",
		Help: "The total amount of ether, in gwei, that has been used in voting attestation source of previous epoch",
	})
	prevEpochTargetBalances = promauto.NewGauge(prometheus.GaugeOpts{
		Name: "beacon_prev_epoch_target_gwei",
		Help: "The total amount of ether, in gwei, that has been used in voting attestation target of previous epoch",
	})
	prevEpochHeadBalances = promauto.NewGauge(prometheus.GaugeOpts{
		Name: "beacon_prev_epoch_head_gwei",
		Help: "The total amount of ether, in gwei, that has been used in voting attestation head of previous epoch",
	})
	reorgCount = promauto.NewCounter(prometheus.CounterOpts{
		Name: "beacon_reorgs_total",
		Help: "Count the number of times beacon chain has a reorg",
	})
	saveOrphanedAttCount = promauto.NewCounter(prometheus.CounterOpts{
		Name: "saved_orphaned_att_total",
		Help: "Count the number of times an orphaned attestation is saved",
	})
	attestationInclusionDelay = promauto.NewHistogram(
		prometheus.HistogramOpts{
			Name:    "attestation_inclusion_delay_slots",
			Help:    "The number of slots between att.Slot and block.Slot",
			Buckets: []float64{1, 2, 3, 4, 6, 32, 64},
		},
	)
	syncHeadStateMiss = promauto.NewCounter(prometheus.CounterOpts{
		Name: "sync_head_state_miss",
		Help: "The number of sync head state requests that are not present in the cache.",
	})
	syncHeadStateHit = promauto.NewCounter(prometheus.CounterOpts{
		Name: "sync_head_state_hit",
		Help: "The number of sync head state requests that are present in the cache.",
	})
	stateBalanceCacheHit = promauto.NewCounter(prometheus.CounterOpts{
		Name: "state_balance_cache_hit",
		Help: "Count the number of state balance cache hits.",
	})
	stateBalanceCacheMiss = promauto.NewCounter(prometheus.CounterOpts{
		Name: "state_balance_cache_miss",
		Help: "Count the number of state balance cache hits.",
	})
	newPayloadValidNodeCount = promauto.NewCounter(prometheus.CounterOpts{
		Name: "new_payload_valid_node_count",
		Help: "Count the number of valid nodes after newPayload EE call",
	})
	newPayloadOptimisticNodeCount = promauto.NewCounter(prometheus.CounterOpts{
		Name: "new_payload_optimistic_node_count",
		Help: "Count the number of optimistic nodes after newPayload EE call",
	})
	newPayloadInvalidNodeCount = promauto.NewCounter(prometheus.CounterOpts{
		Name: "new_payload_invalid_node_count",
		Help: "Count the number of invalid nodes after newPayload EE call",
	})
	forkchoiceUpdatedValidNodeCount = promauto.NewCounter(prometheus.CounterOpts{
		Name: "forkchoice_updated_valid_node_count",
		Help: "Count the number of valid nodes after forkchoiceUpdated EE call",
	})
	forkchoiceUpdatedOptimisticNodeCount = promauto.NewCounter(prometheus.CounterOpts{
		Name: "forkchoice_updated_optimistic_node_count",
		Help: "Count the number of optimistic nodes after forkchoiceUpdated EE call",
	})
)

// reportSlotMetrics reports slot related metrics.
func reportSlotMetrics(stateSlot, headSlot, clockSlot types.Slot, finalizedCheckpoint *ethpb.Checkpoint) {
	clockTimeSlot.Set(float64(clockSlot))
	beaconSlot.Set(float64(stateSlot))
	beaconHeadSlot.Set(float64(headSlot))
	if finalizedCheckpoint != nil {
		headFinalizedEpoch.Set(float64(finalizedCheckpoint.Epoch))
		headFinalizedRoot.Set(float64(bytesutil.ToLowInt64(finalizedCheckpoint.Root)))
	}
}

// reportEpochMetrics reports epoch related metrics.
func reportEpochMetrics(ctx context.Context, postState, headState state.BeaconState) error {
	currentEpoch := types.Epoch(postState.Slot() / params.BeaconConfig().SlotsPerEpoch)

	// Validator instances
	pendingInstances := 0
	activeInstances := 0
	slashingInstances := 0
	slashedInstances := 0
	exitingInstances := 0
	exitedInstances := 0
	// Validator balances
	pendingBalance := uint64(0)
	activeBalance := uint64(0)
	activeEffectiveBalance := uint64(0)
	exitingBalance := uint64(0)
	exitingEffectiveBalance := uint64(0)
	slashingBalance := uint64(0)
	slashingEffectiveBalance := uint64(0)

	for i, validator := range postState.Validators() {
		bal, err := postState.BalanceAtIndex(types.ValidatorIndex(i))
		if err != nil {
			log.Errorf("Could not load validator balance: %v", err)
			continue
		}
		if validator.Slashed {
			if currentEpoch < validator.ExitEpoch {
				slashingInstances++
				slashingBalance += bal
				slashingEffectiveBalance += validator.EffectiveBalance
			} else {
				slashedInstances++
			}
			continue
		}
		if validator.ExitEpoch != params.BeaconConfig().FarFutureEpoch {
			if currentEpoch < validator.ExitEpoch {
				exitingInstances++
				exitingBalance += bal
				exitingEffectiveBalance += validator.EffectiveBalance
			} else {
				exitedInstances++
			}
			continue
		}
		if currentEpoch < validator.ActivationEpoch {
			pendingInstances++
			pendingBalance += bal
			continue
		}
		activeInstances++
		activeBalance += bal
		activeEffectiveBalance += validator.EffectiveBalance
	}
	activeInstances += exitingInstances + slashingInstances
	activeBalance += exitingBalance + slashingBalance
	activeEffectiveBalance += exitingEffectiveBalance + slashingEffectiveBalance

	activeValidatorCount.Set(float64(activeInstances))
	validatorsCount.WithLabelValues("Pending").Set(float64(pendingInstances))
	validatorsCount.WithLabelValues("Active").Set(float64(activeInstances))
	validatorsCount.WithLabelValues("Exiting").Set(float64(exitingInstances))
	validatorsCount.WithLabelValues("Exited").Set(float64(exitedInstances))
	validatorsCount.WithLabelValues("Slashing").Set(float64(slashingInstances))
	validatorsCount.WithLabelValues("Slashed").Set(float64(slashedInstances))
	validatorsBalance.WithLabelValues("Pending").Set(float64(pendingBalance))
	validatorsBalance.WithLabelValues("Active").Set(float64(activeBalance))
	validatorsBalance.WithLabelValues("Exiting").Set(float64(exitingBalance))
	validatorsBalance.WithLabelValues("Slashing").Set(float64(slashingBalance))
	validatorsEffectiveBalance.WithLabelValues("Active").Set(float64(activeEffectiveBalance))
	validatorsEffectiveBalance.WithLabelValues("Exiting").Set(float64(exitingEffectiveBalance))
	validatorsEffectiveBalance.WithLabelValues("Slashing").Set(float64(slashingEffectiveBalance))

	// Last justified slot
	beaconCurrentJustifiedEpoch.Set(float64(postState.CurrentJustifiedCheckpoint().Epoch))
	beaconCurrentJustifiedRoot.Set(float64(bytesutil.ToLowInt64(postState.CurrentJustifiedCheckpoint().Root)))

	// Last previous justified slot
	beaconPrevJustifiedEpoch.Set(float64(postState.PreviousJustifiedCheckpoint().Epoch))
	beaconPrevJustifiedRoot.Set(float64(bytesutil.ToLowInt64(postState.PreviousJustifiedCheckpoint().Root)))

	// Last finalized slot
	beaconFinalizedEpoch.Set(float64(postState.FinalizedCheckpointEpoch()))
	beaconFinalizedRoot.Set(float64(bytesutil.ToLowInt64(postState.FinalizedCheckpoint().Root)))
	currentEth1DataDepositCount.Set(float64(postState.Eth1Data().DepositCount))
	processedDepositsCount.Set(float64(postState.Eth1DepositIndex() + 1))

	var b *precompute.Balance
	var v []*precompute.Validator
	var err error
	switch headState.Version() {
	case version.Phase0:
		// Validator participation should be viewed on the canonical chain.
		v, b, err = precompute.New(ctx, headState)
		if err != nil {
			return err
		}
		_, b, err = precompute.ProcessAttestations(ctx, headState, v, b)
		if err != nil {
			return err
		}
<<<<<<< HEAD
	case version.Altair, version.Bellatrix, version.EIP4844:
=======
	case version.Altair, version.Bellatrix, version.Eip4844:
>>>>>>> 658725a6
		v, b, err = altair.InitializePrecomputeValidators(ctx, headState)
		if err != nil {
			return err
		}
		_, b, err = altair.ProcessEpochParticipation(ctx, headState, b, v)
		if err != nil {
			return err
		}
	default:
		return errors.Errorf("invalid state type provided: %T", headState.InnerStateUnsafe())
	}
	prevEpochActiveBalances.Set(float64(b.ActivePrevEpoch))
	prevEpochSourceBalances.Set(float64(b.PrevEpochAttested))
	prevEpochTargetBalances.Set(float64(b.PrevEpochTargetAttested))
	prevEpochHeadBalances.Set(float64(b.PrevEpochHeadAttested))

	refMap := postState.FieldReferencesCount()
	for name, val := range refMap {
		stateTrieReferences.WithLabelValues(name).Set(float64(val))
	}

	return nil
}

func reportAttestationInclusion(blk interfaces.BeaconBlock) {
	for _, att := range blk.Body().Attestations() {
		attestationInclusionDelay.Observe(float64(blk.Slot() - att.Data.Slot))
	}
}<|MERGE_RESOLUTION|>--- conflicted
+++ resolved
@@ -273,11 +273,7 @@
 		if err != nil {
 			return err
 		}
-<<<<<<< HEAD
-	case version.Altair, version.Bellatrix, version.EIP4844:
-=======
 	case version.Altair, version.Bellatrix, version.Eip4844:
->>>>>>> 658725a6
 		v, b, err = altair.InitializePrecomputeValidators(ctx, headState)
 		if err != nil {
 			return err
