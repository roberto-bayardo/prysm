--- conflicted
+++ resolved
@@ -13,11 +13,8 @@
 	enginev1 "github.com/prysmaticlabs/prysm/proto/engine/v1"
 	ethpb "github.com/prysmaticlabs/prysm/proto/prysm/v1alpha1"
 	"github.com/prysmaticlabs/prysm/proto/prysm/v1alpha1/block"
-<<<<<<< HEAD
+	"github.com/prysmaticlabs/prysm/proto/prysm/v1alpha1/wrapper"
 	"github.com/prysmaticlabs/prysm/runtime/version"
-=======
-	"github.com/prysmaticlabs/prysm/proto/prysm/v1alpha1/wrapper"
->>>>>>> 3aaf49de
 	"github.com/prysmaticlabs/prysm/time/slots"
 )
 
@@ -38,41 +35,21 @@
 	return !isEmptyHeader(h), nil
 }
 
-// MergeTransitionBlock returns true if the input block is the terminal merge block.
-// Meaning the header in beacon state is  `ExecutionPayloadHeader()` (i.e. empty).
-// And the input block has a non-empty header.
-//
-// Spec code:
-// def is_merge_transition_block(state: BeaconState, body: BeaconBlockBody) -> bool:
-//    return not is_merge_transition_complete(state) and body.execution_payload != ExecutionPayload()
-func MergeTransitionBlock(st state.BeaconState, body block.BeaconBlockBody) (bool, error) {
-	mergeComplete, err := MergeTransitionComplete(st)
-	if err != nil {
-		return false, err
-	}
-	if mergeComplete {
-		return false, err
-	}
-
-	return ExecutionBlock(body)
-}
-
 // IsMergeTransitionBlockUsingPayloadHeader returns true if the input block is the terminal merge block.
 // Terminal merge block must be associated with an empty payload header.
-// This is an optimized version of MergeTransitionComplete where beacon state is not required as an argument.
 func IsMergeTransitionBlockUsingPayloadHeader(h *ethpb.ExecutionPayloadHeader, body block.BeaconBlockBody) (bool, error) {
 	if !isEmptyHeader(h) {
 		return false, nil
 	}
-	return ExecutionBlock(body)
-}
-
-// ExecutionBlock returns whether the block has a non-empty ExecutionPayload.
+	return IsExecutionBlock(body)
+}
+
+// IsExecutionBlock returns whether the block has a non-empty ExecutionPayload.
 //
 // Spec code:
 // def is_execution_block(block: BeaconBlock) -> bool:
 //     return block.body.execution_payload != ExecutionPayload()
-func ExecutionBlock(body block.BeaconBlockBody) (bool, error) {
+func IsExecutionBlock(body block.BeaconBlockBody) (bool, error) {
 	payload, err := body.ExecutionPayload()
 	switch {
 	case errors.Is(err, wrapper.ErrUnsupportedField):
@@ -108,7 +85,7 @@
 	if !isEmptyHeader(header) {
 		return true, nil
 	}
-	return ExecutionBlock(body)
+	return IsExecutionBlock(body)
 }
 
 // ValidatePayloadWhenMergeCompletes validates if payload is valid versus input beacon state.
