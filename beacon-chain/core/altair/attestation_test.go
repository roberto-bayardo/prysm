--- conflicted
+++ resolved
@@ -47,11 +47,7 @@
 	)
 	wsb, err := wrapper.WrappedAltairSignedBeaconBlock(b)
 	require.NoError(t, err)
-<<<<<<< HEAD
-	_, err = altair.ProcessAttestations(context.Background(), beaconState, wsb)
-=======
 	_, err = altair.ProcessAttestationsNoVerifySignature(context.Background(), beaconState, wsb)
->>>>>>> 1f102c25
 	require.ErrorContains(t, want, err)
 }
 
@@ -82,11 +78,7 @@
 	)
 	wsb, err := wrapper.WrappedAltairSignedBeaconBlock(b)
 	require.NoError(t, err)
-<<<<<<< HEAD
-	_, err = altair.ProcessAttestations(context.Background(), beaconState, wsb)
-=======
 	_, err = altair.ProcessAttestationsNoVerifySignature(context.Background(), beaconState, wsb)
->>>>>>> 1f102c25
 	require.ErrorContains(t, want, err)
 }
 
@@ -115,21 +107,13 @@
 	want := "source check point not equal to current justified checkpoint"
 	wsb, err := wrapper.WrappedAltairSignedBeaconBlock(b)
 	require.NoError(t, err)
-<<<<<<< HEAD
-	_, err = altair.ProcessAttestations(context.Background(), beaconState, wsb)
-=======
 	_, err = altair.ProcessAttestationsNoVerifySignature(context.Background(), beaconState, wsb)
->>>>>>> 1f102c25
 	require.ErrorContains(t, want, err)
 	b.Block.Body.Attestations[0].Data.Source.Epoch = helpers.CurrentEpoch(beaconState)
 	b.Block.Body.Attestations[0].Data.Source.Root = []byte{}
 	wsb, err = wrapper.WrappedAltairSignedBeaconBlock(b)
 	require.NoError(t, err)
-<<<<<<< HEAD
-	_, err = altair.ProcessAttestations(context.Background(), beaconState, wsb)
-=======
 	_, err = altair.ProcessAttestationsNoVerifySignature(context.Background(), beaconState, wsb)
->>>>>>> 1f102c25
 	require.ErrorContains(t, want, err)
 }
 
@@ -164,22 +148,14 @@
 	want := "source check point not equal to previous justified checkpoint"
 	wsb, err := wrapper.WrappedAltairSignedBeaconBlock(b)
 	require.NoError(t, err)
-<<<<<<< HEAD
-	_, err = altair.ProcessAttestations(context.Background(), beaconState, wsb)
-=======
 	_, err = altair.ProcessAttestationsNoVerifySignature(context.Background(), beaconState, wsb)
->>>>>>> 1f102c25
 	require.ErrorContains(t, want, err)
 	b.Block.Body.Attestations[0].Data.Source.Epoch = helpers.PrevEpoch(beaconState)
 	b.Block.Body.Attestations[0].Data.Target.Epoch = helpers.PrevEpoch(beaconState)
 	b.Block.Body.Attestations[0].Data.Source.Root = []byte{}
 	wsb, err = wrapper.WrappedAltairSignedBeaconBlock(b)
 	require.NoError(t, err)
-<<<<<<< HEAD
-	_, err = altair.ProcessAttestations(context.Background(), beaconState, wsb)
-=======
 	_, err = altair.ProcessAttestationsNoVerifySignature(context.Background(), beaconState, wsb)
->>>>>>> 1f102c25
 	require.ErrorContains(t, want, err)
 }
 
@@ -211,11 +187,7 @@
 	expected := "failed to verify aggregation bitfield: wanted participants bitfield length 3, got: 4"
 	wsb, err := wrapper.WrappedAltairSignedBeaconBlock(b)
 	require.NoError(t, err)
-<<<<<<< HEAD
-	_, err = altair.ProcessAttestations(context.Background(), beaconState, wsb)
-=======
 	_, err = altair.ProcessAttestationsNoVerifySignature(context.Background(), beaconState, wsb)
->>>>>>> 1f102c25
 	require.ErrorContains(t, expected, err)
 }
 
@@ -259,11 +231,7 @@
 	require.NoError(t, err)
 	wsb, err := wrapper.WrappedAltairSignedBeaconBlock(block)
 	require.NoError(t, err)
-<<<<<<< HEAD
-	_, err = altair.ProcessAttestations(context.Background(), beaconState, wsb)
-=======
 	_, err = altair.ProcessAttestationsNoVerifySignature(context.Background(), beaconState, wsb)
->>>>>>> 1f102c25
 	require.NoError(t, err)
 }
 
@@ -413,7 +381,6 @@
 	}
 }
 
-<<<<<<< HEAD
 func TestFuzzProcessAttestationsNoVerify_10000(t *testing.T) {
 	fuzzer := fuzz.NewWithSeed(0)
 	state := &ethpb.BeaconStateAltair{}
@@ -433,7 +400,9 @@
 		if err != nil && r != nil {
 			t.Fatalf("return value should be nil on err. found: %v on error: %v for state: %v and block: %v", r, err, state, b)
 		}
-=======
+	}
+}
+
 func TestSetParticipationAndRewardProposer(t *testing.T) {
 	cfg := params.BeaconConfig()
 	sourceFlagIndex := cfg.TimelySourceFlagIndex
@@ -615,7 +584,6 @@
 		b, err := beaconState.BalanceAtIndex(i)
 		require.NoError(t, err)
 		require.Equal(t, test.want, b)
->>>>>>> 1f102c25
 	}
 }
 
