package powchain

import (
	"bytes"
	"context"
	"fmt"
	"math/big"
	"strings"
	"time"

	"github.com/ethereum/go-ethereum/common"
	"github.com/ethereum/go-ethereum/common/hexutil"
	"github.com/ethereum/go-ethereum/rpc"
	"github.com/holiman/uint256"
	"github.com/pkg/errors"
	"github.com/prysmaticlabs/prysm/config/params"
	"github.com/prysmaticlabs/prysm/consensus-types/interfaces"
	"github.com/prysmaticlabs/prysm/consensus-types/wrapper"
	"github.com/prysmaticlabs/prysm/encoding/bytesutil"
	pb "github.com/prysmaticlabs/prysm/proto/engine/v1"
	"github.com/sirupsen/logrus"
	"go.opencensus.io/trace"
)

const (
	// NewPayloadMethod v1 request string for JSON-RPC.
	NewPayloadMethod = "engine_newPayloadV1"
	// ForkchoiceUpdatedMethod v1 request string for JSON-RPC.
	ForkchoiceUpdatedMethod = "engine_forkchoiceUpdatedV1"
	// GetPayloadMethod v1 request string for JSON-RPC.
	GetPayloadMethod = "engine_getPayloadV1"
	// GetBlobsBundleMethod v1 request string for JSON-RPC.
	GetBlobsBundleMethod = "engine_getBlobsBundleV1"
	// ExchangeTransitionConfigurationMethod v1 request string for JSON-RPC.
	ExchangeTransitionConfigurationMethod = "engine_exchangeTransitionConfigurationV1"
	// ExecutionBlockByHashMethod request string for JSON-RPC.
	ExecutionBlockByHashMethod = "eth_getBlockByHash"
	// ExecutionBlockByNumberMethod request string for JSON-RPC.
	ExecutionBlockByNumberMethod = "eth_getBlockByNumber"
	// BlobsBundleMethod request string for JSON-RPC.
	BlobsBundleMethod = "getBlobsBundleV1"
	// Defines the seconds to wait before timing out engine endpoints with block execution semantics (newPayload, forkchoiceUpdated).
	payloadAndForkchoiceUpdatedTimeout = 8 * time.Second
	// Defines the seconds before timing out engine endpoints with non-block execution semantics.
	defaultEngineTimeout = time.Second
)

// ForkchoiceUpdatedResponse is the response kind received by the
// engine_forkchoiceUpdatedV1 endpoint.
type ForkchoiceUpdatedResponse struct {
	Status    *pb.PayloadStatus  `json:"payloadStatus"`
	PayloadId *pb.PayloadIDBytes `json:"payloadId"`
}

// ExecutionPayloadReconstructor defines a service that can reconstruct a full beacon
// block with an execution payload from a signed beacon block and a connection
// to an execution client's engine API.
type ExecutionPayloadReconstructor interface {
	ReconstructFullBellatrixBlock(
		ctx context.Context, blindedBlock interfaces.SignedBeaconBlock,
	) (interfaces.SignedBeaconBlock, error)
}

// EngineCaller defines a client that can interact with an Ethereum
// execution node's engine service via JSON-RPC.
type EngineCaller interface {
	NewPayload(ctx context.Context, payload interfaces.ExecutionData) ([]byte, error)
	ForkchoiceUpdated(
		ctx context.Context, state *pb.ForkchoiceState, attrs *pb.PayloadAttributes,
	) (*pb.PayloadIDBytes, []byte, error)
	GetPayload(ctx context.Context, payloadId [8]byte) (*pb.ExecutionPayload, error)
	ExchangeTransitionConfiguration(
		ctx context.Context, cfg *pb.TransitionConfiguration,
	) error
	ExecutionBlockByHash(ctx context.Context, hash common.Hash, withTxs bool) (*pb.ExecutionBlock, error)
<<<<<<< HEAD
	GetTerminalBlockHash(ctx context.Context) ([]byte, bool, error)
	GetBlobsBundle(ctx context.Context, payloadId [8]byte) (*pb.BlobsBundle, error)
=======
	GetTerminalBlockHash(ctx context.Context, transitionTime uint64) ([]byte, bool, error)
>>>>>>> 758d2867
}

// NewPayload calls the engine_newPayloadV1 method via JSON-RPC.
func (s *Service) NewPayload(ctx context.Context, payload interfaces.ExecutionData) ([]byte, error) {
	ctx, span := trace.StartSpan(ctx, "powchain.engine-api-client.NewPayload")
	defer span.End()
	start := time.Now()
	defer func() {
		newPayloadLatency.Observe(float64(time.Since(start).Milliseconds()))
	}()
	d := time.Now().Add(payloadAndForkchoiceUpdatedTimeout)
	ctx, cancel := context.WithDeadline(ctx, d)
	defer cancel()
	result := &pb.PayloadStatus{}
	payloadPb, ok := payload.Proto().(*pb.ExecutionPayload)
	if !ok {
		return nil, errors.New("execution data must be an execution payload")
	}
	err := s.rpcClient.CallContext(ctx, result, NewPayloadMethod, payloadPb)
	if err != nil {
		return nil, handleRPCError(err)
	}

	switch result.Status {
	case pb.PayloadStatus_INVALID_BLOCK_HASH:
		return nil, ErrInvalidBlockHashPayloadStatus
	case pb.PayloadStatus_ACCEPTED, pb.PayloadStatus_SYNCING:
		return nil, ErrAcceptedSyncingPayloadStatus
	case pb.PayloadStatus_INVALID:
		return result.LatestValidHash, ErrInvalidPayloadStatus
	case pb.PayloadStatus_VALID:
		return result.LatestValidHash, nil
	default:
		return nil, ErrUnknownPayloadStatus
	}
}

// ForkchoiceUpdated calls the engine_forkchoiceUpdatedV1 method via JSON-RPC.
func (s *Service) ForkchoiceUpdated(
	ctx context.Context, state *pb.ForkchoiceState, attrs *pb.PayloadAttributes,
) (*pb.PayloadIDBytes, []byte, error) {
	ctx, span := trace.StartSpan(ctx, "powchain.engine-api-client.ForkchoiceUpdated")
	defer span.End()
	start := time.Now()
	defer func() {
		forkchoiceUpdatedLatency.Observe(float64(time.Since(start).Milliseconds()))
	}()

	d := time.Now().Add(payloadAndForkchoiceUpdatedTimeout)
	ctx, cancel := context.WithDeadline(ctx, d)
	defer cancel()
	result := &ForkchoiceUpdatedResponse{}
	err := s.rpcClient.CallContext(ctx, result, ForkchoiceUpdatedMethod, state, attrs)
	if err != nil {
		return nil, nil, handleRPCError(err)
	}

	if result.Status == nil {
		return nil, nil, ErrNilResponse
	}
	resp := result.Status
	switch resp.Status {
	case pb.PayloadStatus_SYNCING:
		return nil, nil, ErrAcceptedSyncingPayloadStatus
	case pb.PayloadStatus_INVALID:
		return nil, resp.LatestValidHash, ErrInvalidPayloadStatus
	case pb.PayloadStatus_VALID:
		return result.PayloadId, resp.LatestValidHash, nil
	default:
		return nil, nil, ErrUnknownPayloadStatus
	}
}

// GetPayload calls the engine_getPayloadV1 method via JSON-RPC.
func (s *Service) GetPayload(ctx context.Context, payloadId [8]byte) (*pb.ExecutionPayload, error) {
	ctx, span := trace.StartSpan(ctx, "powchain.engine-api-client.GetPayload")
	defer span.End()
	start := time.Now()
	defer func() {
		getPayloadLatency.Observe(float64(time.Since(start).Milliseconds()))
	}()

	d := time.Now().Add(defaultEngineTimeout)
	ctx, cancel := context.WithDeadline(ctx, d)
	defer cancel()
	result := &pb.ExecutionPayload{}
	err := s.rpcClient.CallContext(ctx, result, GetPayloadMethod, pb.PayloadIDBytes(payloadId))
	return result, handleRPCError(err)
}

// ExchangeTransitionConfiguration calls the engine_exchangeTransitionConfigurationV1 method via JSON-RPC.
func (s *Service) ExchangeTransitionConfiguration(
	ctx context.Context, cfg *pb.TransitionConfiguration,
) error {
	ctx, span := trace.StartSpan(ctx, "powchain.engine-api-client.ExchangeTransitionConfiguration")
	defer span.End()

	// We set terminal block number to 0 as the parameter is not set on the consensus layer.
	zeroBigNum := big.NewInt(0)
	cfg.TerminalBlockNumber = zeroBigNum.Bytes()
	d := time.Now().Add(defaultEngineTimeout)
	ctx, cancel := context.WithDeadline(ctx, d)
	defer cancel()
	result := &pb.TransitionConfiguration{}
	if err := s.rpcClient.CallContext(ctx, result, ExchangeTransitionConfigurationMethod, cfg); err != nil {
		return handleRPCError(err)
	}

	// We surface an error to the user if local configuration settings mismatch
	// according to the response from the execution node.
	cfgTerminalHash := params.BeaconConfig().TerminalBlockHash[:]
	if !bytes.Equal(cfgTerminalHash, result.TerminalBlockHash) {
		return errors.Wrapf(
			ErrConfigMismatch,
			"got %#x from execution node, wanted %#x",
			result.TerminalBlockHash,
			cfgTerminalHash,
		)
	}
	ttdCfg := params.BeaconConfig().TerminalTotalDifficulty
	ttdResult, err := hexutil.DecodeBig(result.TerminalTotalDifficulty)
	if err != nil {
		return errors.Wrap(err, "could not decode received terminal total difficulty")
	}
	if ttdResult.String() != ttdCfg {
		return errors.Wrapf(
			ErrConfigMismatch,
			"got %s from execution node, wanted %s",
			ttdResult.String(),
			ttdCfg,
		)
	}
	return nil
}

// GetTerminalBlockHash returns the valid terminal block hash based on total difficulty.
//
// Spec code:
// def get_pow_block_at_terminal_total_difficulty(pow_chain: Dict[Hash32, PowBlock]) -> Optional[PowBlock]:
//    # `pow_chain` abstractly represents all blocks in the PoW chain
//    for block in pow_chain:
//        parent = pow_chain[block.parent_hash]
//        block_reached_ttd = block.total_difficulty >= TERMINAL_TOTAL_DIFFICULTY
//        parent_reached_ttd = parent.total_difficulty >= TERMINAL_TOTAL_DIFFICULTY
//        if block_reached_ttd and not parent_reached_ttd:
//            return block
//
//    return None
func (s *Service) GetTerminalBlockHash(ctx context.Context, transitionTime uint64) ([]byte, bool, error) {
	ttd := new(big.Int)
	ttd.SetString(params.BeaconConfig().TerminalTotalDifficulty, 10)
	terminalTotalDifficulty, overflows := uint256.FromBig(ttd)
	if overflows {
		return nil, false, errors.New("could not convert terminal total difficulty to uint256")
	}
	blk, err := s.LatestExecutionBlock(ctx)
	if err != nil {
		return nil, false, errors.Wrap(err, "could not get latest execution block")
	}
	if blk == nil {
		return nil, false, errors.New("latest execution block is nil")
	}

	for {
		if ctx.Err() != nil {
			return nil, false, ctx.Err()
		}
		currentTotalDifficulty, err := tDStringToUint256(blk.TotalDifficulty)
		if err != nil {
			return nil, false, errors.Wrap(err, "could not convert total difficulty to uint256")
		}
		blockReachedTTD := currentTotalDifficulty.Cmp(terminalTotalDifficulty) >= 0

		parentHash := blk.ParentHash
		if parentHash == params.BeaconConfig().ZeroHash {
			return nil, false, nil
		}
		parentBlk, err := s.ExecutionBlockByHash(ctx, parentHash, false /* no txs */)
		if err != nil {
			return nil, false, errors.Wrap(err, "could not get parent execution block")
		}
		if parentBlk == nil {
			return nil, false, errors.New("parent execution block is nil")
		}

		if blockReachedTTD {
			parentTotalDifficulty, err := tDStringToUint256(parentBlk.TotalDifficulty)
			if err != nil {
				return nil, false, errors.Wrap(err, "could not convert total difficulty to uint256")
			}

			// If terminal block has time same timestamp or greater than transition time,
			// then the node violates the invariant that a block's timestamp must be
			// greater than its parent's timestamp. Execution layer will reject
			// a fcu call with such payload attributes. It's best that we return `None` in this a case.
			parentReachedTTD := parentTotalDifficulty.Cmp(terminalTotalDifficulty) >= 0
			if !parentReachedTTD {
				if blk.Time >= transitionTime {
					return nil, false, nil
				}

				log.WithFields(logrus.Fields{
					"number":   blk.Number,
					"hash":     fmt.Sprintf("%#x", bytesutil.Trunc(blk.Hash[:])),
					"td":       blk.TotalDifficulty,
					"parentTd": parentBlk.TotalDifficulty,
					"ttd":      terminalTotalDifficulty,
				}).Info("Retrieved terminal block hash")
				return blk.Hash[:], true, nil
			}
		} else {
			return nil, false, nil
		}
		blk = parentBlk
	}
}

// LatestExecutionBlock fetches the latest execution engine block by calling
// eth_blockByNumber via JSON-RPC.
func (s *Service) LatestExecutionBlock(ctx context.Context) (*pb.ExecutionBlock, error) {
	ctx, span := trace.StartSpan(ctx, "powchain.engine-api-client.LatestExecutionBlock")
	defer span.End()

	result := &pb.ExecutionBlock{}
	err := s.rpcClient.CallContext(
		ctx,
		result,
		ExecutionBlockByNumberMethod,
		"latest",
		false, /* no full transaction objects */
	)
	return result, handleRPCError(err)
}

// ExecutionBlockByHash fetches an execution engine block by hash by calling
// eth_blockByHash via JSON-RPC.
func (s *Service) ExecutionBlockByHash(ctx context.Context, hash common.Hash, withTxs bool) (*pb.ExecutionBlock, error) {
	ctx, span := trace.StartSpan(ctx, "powchain.engine-api-client.ExecutionBlockByHash")
	defer span.End()
	result := &pb.ExecutionBlock{}
	err := s.rpcClient.CallContext(ctx, result, ExecutionBlockByHashMethod, hash, withTxs)
	return result, handleRPCError(err)
}

// GetBlobsBundle calls the engine_getBlobsV1 method via JSON-RPC.
func (s *Service) GetBlobsBundle(ctx context.Context, payloadId [8]byte) (*pb.BlobsBundle, error) {
	ctx, span := trace.StartSpan(ctx, "powchain.engine-api-client.GetBlobsBundle")
	defer span.End()

	d := time.Now().Add(defaultEngineTimeout)
	ctx, cancel := context.WithDeadline(ctx, d)
	defer cancel()
	result := &pb.BlobsBundle{}
	err := s.rpcClient.CallContext(ctx, result, GetBlobsBundleMethod, pb.PayloadIDBytes(payloadId))
	return result, handleRPCError(err)
}

// ReconstructFullBellatrixBlock takes in a blinded beacon block and reconstructs
// a beacon block with a full execution payload via the engine API.
func (s *Service) ReconstructFullBellatrixBlock(
	ctx context.Context, blindedBlock interfaces.SignedBeaconBlock,
) (interfaces.SignedBeaconBlock, error) {
	if err := wrapper.BeaconBlockIsNil(blindedBlock); err != nil {
		return nil, errors.Wrap(err, "cannot reconstruct bellatrix block from nil data")
	}
	if !blindedBlock.Block().IsBlinded() {
		return nil, errors.New("can only reconstruct block from blinded block format")
	}
	header, err := blindedBlock.Block().Body().Execution()
	if err != nil {
		return nil, err
	}
	executionBlockHash := common.BytesToHash(header.BlockHash())
	executionBlock, err := s.ExecutionBlockByHash(ctx, executionBlockHash, true /* with txs */)
	if err != nil {
		return nil, fmt.Errorf("could not fetch execution block with txs by hash %#x: %v", executionBlockHash, err)
	}
	if executionBlock == nil {
		return nil, fmt.Errorf("received nil execution block for request by hash %#x", executionBlockHash)
	}
	payload, err := fullPayloadFromExecutionBlock(header, executionBlock)
	if err != nil {
		return nil, err
	}
	fullBlock, err := wrapper.BuildSignedBeaconBlockFromExecutionPayload(blindedBlock, payload)
	if err != nil {
		return nil, err
	}
	reconstructedExecutionPayloadCount.Add(1)
	return fullBlock, nil
}

func fullPayloadFromExecutionBlock(
	header interfaces.ExecutionData, block *pb.ExecutionBlock,
) (*pb.ExecutionPayload, error) {
	if header.IsNil() || block == nil {
		return nil, errors.New("execution block and header cannot be nil")
	}
	if !bytes.Equal(header.BlockHash(), block.Hash[:]) {
		return nil, fmt.Errorf(
			"block hash field in execution header %#x does not match execution block hash %#x",
			header.BlockHash(),
			block.Hash,
		)
	}
	txs := make([][]byte, len(block.Transactions))
	for i, tx := range block.Transactions {
		txBin, err := tx.MarshalBinary()
		if err != nil {
			return nil, err
		}
		txs[i] = txBin
	}
	return &pb.ExecutionPayload{
		ParentHash:    header.ParentHash(),
		FeeRecipient:  header.FeeRecipient(),
		StateRoot:     header.StateRoot(),
		ReceiptsRoot:  header.ReceiptsRoot(),
		LogsBloom:     header.LogsBloom(),
		PrevRandao:    header.PrevRandao(),
		BlockNumber:   header.BlockNumber(),
		GasLimit:      header.GasLimit(),
		GasUsed:       header.GasUsed(),
		Timestamp:     header.Timestamp(),
		ExtraData:     header.ExtraData(),
		BaseFeePerGas: header.BaseFeePerGas(),
		BlockHash:     block.Hash[:],
		Transactions:  txs,
	}, nil
}

// Handles errors received from the RPC server according to the specification.
func handleRPCError(err error) error {
	if err == nil {
		return nil
	}
	if isTimeout(err) {
		return ErrHTTPTimeout
	}
	e, ok := err.(rpc.Error)
	if !ok {
		if strings.Contains(err.Error(), "401 Unauthorized") {
			log.Error("HTTP authentication to your execution client is not working. Please ensure " +
				"you are setting a correct value for the --jwt-secret flag in Prysm, or use an IPC connection if on " +
				"the same machine. Please see our documentation for more information on authenticating connections " +
				"here https://docs.prylabs.network/docs/execution-node/authentication")
			return fmt.Errorf("could not authenticate connection to execution client: %v", err)
		}
		return errors.Wrapf(err, "got an unexpected error in JSON-RPC response")
	}
	switch e.ErrorCode() {
	case -32700:
		return ErrParse
	case -32600:
		return ErrInvalidRequest
	case -32601:
		return ErrMethodNotFound
	case -32602:
		return ErrInvalidParams
	case -32603:
		return ErrInternal
	case -38001:
		return ErrUnknownPayload
	case -38002:
		return ErrInvalidForkchoiceState
	case -38003:
		return ErrInvalidPayloadAttributes
	case -32000:
		// Only -32000 status codes are data errors in the RPC specification.
		errWithData, ok := err.(rpc.DataError)
		if !ok {
			return errors.Wrapf(err, "got an unexpected error in JSON-RPC response")
		}
		return errors.Wrapf(ErrServer, "%v", errWithData.Error())
	default:
		return err
	}
}

// ErrHTTPTimeout returns true if the error is a http.Client timeout error.
var ErrHTTPTimeout = errors.New("timeout from http.Client")

type httpTimeoutError interface {
	Error() string
	Timeout() bool
}

func isTimeout(e error) bool {
	t, ok := e.(httpTimeoutError)
	return ok && t.Timeout()
}

func tDStringToUint256(td string) (*uint256.Int, error) {
	b, err := hexutil.DecodeBig(td)
	if err != nil {
		return nil, err
	}
	i, overflows := uint256.FromBig(b)
	if overflows {
		return nil, errors.New("total difficulty overflowed")
	}
	return i, nil
}<|MERGE_RESOLUTION|>--- conflicted
+++ resolved
@@ -73,12 +73,8 @@
 		ctx context.Context, cfg *pb.TransitionConfiguration,
 	) error
 	ExecutionBlockByHash(ctx context.Context, hash common.Hash, withTxs bool) (*pb.ExecutionBlock, error)
-<<<<<<< HEAD
-	GetTerminalBlockHash(ctx context.Context) ([]byte, bool, error)
+	GetTerminalBlockHash(ctx context.Context, transitionTime uint64) ([]byte, bool, error)
 	GetBlobsBundle(ctx context.Context, payloadId [8]byte) (*pb.BlobsBundle, error)
-=======
-	GetTerminalBlockHash(ctx context.Context, transitionTime uint64) ([]byte, bool, error)
->>>>>>> 758d2867
 }
 
 // NewPayload calls the engine_newPayloadV1 method via JSON-RPC.
