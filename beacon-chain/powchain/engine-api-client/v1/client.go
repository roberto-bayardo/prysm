--- conflicted
+++ resolved
@@ -44,13 +44,8 @@
 
 // Caller defines a client that can interact with an Ethereum
 // execution node's engine service via JSON-RPC.
-<<<<<<< HEAD
 type Caller interface {
-	NewPayload(ctx context.Context, payload *pb.ExecutionPayload) (*pb.PayloadStatus, error)
-=======
-type EngineCaller interface {
 	NewPayload(ctx context.Context, payload *pb.ExecutionPayload) ([]byte, error)
->>>>>>> 2fb4ddcb
 	ForkchoiceUpdated(
 		ctx context.Context, state *pb.ForkchoiceState, attrs *pb.PayloadAttributes,
 	) (*pb.PayloadIDBytes, []byte, error)
