package sync

import (
	"context"

	"github.com/prysmaticlabs/prysm/beacon-chain/blockchain"
	"github.com/prysmaticlabs/prysm/beacon-chain/core/helpers"
	"github.com/prysmaticlabs/prysm/beacon-chain/core/transition/interop"
	"github.com/prysmaticlabs/prysm/config/features"
	"github.com/prysmaticlabs/prysm/consensus-types/wrapper"
	ethpb "github.com/prysmaticlabs/prysm/proto/prysm/v1alpha1"
	"google.golang.org/protobuf/proto"
)

func (s *Service) beaconBlockSubscriber(ctx context.Context, msg proto.Message) error {
	signed, err := wrapper.WrappedSignedBeaconBlock(msg)
	if err != nil {
		return err
	}
	if err := wrapper.BeaconBlockIsNil(signed); err != nil {
		return err
	}

	s.setSeenBlockIndexSlot(signed.Block().Slot(), signed.Block().ProposerIndex())

	block := signed.Block()

	root, err := block.HashTreeRoot()
	if err != nil {
		return err
	}

	if err := s.cfg.chain.ReceiveBlock(ctx, signed, root); err != nil {
		if blockchain.IsInvalidBlock(err) {
			interop.WriteBlockToDisk(signed, true /*failed*/)
			s.setBadBlock(ctx, root)
		}
		return err
	}

	if !features.Get().CorrectlyPruneCanonicalAtts {
		// Delete attestations from the block in the pool to avoid inclusion in future block.
		if err := s.deleteAttsInPool(block.Body().Attestations()); err != nil {
			log.Debugf("Could not delete attestations in pool: %v", err)
			return nil
		}
	}
	return err
}

// The input attestations are seen by the network, this deletes them from pool
// so proposers don't include them in a block for the future.
func (s *Service) deleteAttsInPool(atts []*ethpb.Attestation) error {
	for _, att := range atts {
		if helpers.IsAggregated(att) {
			if err := s.cfg.attPool.DeleteAggregatedAttestation(att); err != nil {
				return err
			}
		} else {
			// Ideally there's shouldn't be any unaggregated attestation in the block.
			if err := s.cfg.attPool.DeleteUnaggregatedAttestation(att); err != nil {
				return err
			}
		}
	}
	return nil
<<<<<<< HEAD
}

func blockFromProto(msg proto.Message) (block.SignedBeaconBlock, error) {
	switch t := msg.(type) {
	case *ethpb.SignedBeaconBlock:
		return wrapper.WrappedPhase0SignedBeaconBlock(t), nil
	case *ethpb.SignedBeaconBlockAltair:
		return wrapper.WrappedAltairSignedBeaconBlock(t)
	case *ethpb.SignedBeaconBlockBellatrix:
		return wrapper.WrappedBellatrixSignedBeaconBlock(t)
	case *ethpb.SignedBeaconBlockWithBlobKZGs:
		return wrapper.WrappedEip4844SignedBeaconBlock(t)
	default:
		return nil, errors.Errorf("message has invalid underlying type: %T", msg)
	}
=======
>>>>>>> 658725a6
}<|MERGE_RESOLUTION|>--- conflicted
+++ resolved
@@ -64,22 +64,4 @@
 		}
 	}
 	return nil
-<<<<<<< HEAD
-}
-
-func blockFromProto(msg proto.Message) (block.SignedBeaconBlock, error) {
-	switch t := msg.(type) {
-	case *ethpb.SignedBeaconBlock:
-		return wrapper.WrappedPhase0SignedBeaconBlock(t), nil
-	case *ethpb.SignedBeaconBlockAltair:
-		return wrapper.WrappedAltairSignedBeaconBlock(t)
-	case *ethpb.SignedBeaconBlockBellatrix:
-		return wrapper.WrappedBellatrixSignedBeaconBlock(t)
-	case *ethpb.SignedBeaconBlockWithBlobKZGs:
-		return wrapper.WrappedEip4844SignedBeaconBlock(t)
-	default:
-		return nil, errors.Errorf("message has invalid underlying type: %T", msg)
-	}
-=======
->>>>>>> 658725a6
 }