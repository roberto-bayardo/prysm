--- conflicted
+++ resolved
@@ -78,11 +78,7 @@
 				return nil
 			}
 			s.registerSubscribers(nextEpoch, digest)
-<<<<<<< HEAD
 			s.registerRPCHandlersEIP4844()
-=======
-
->>>>>>> 658725a6
 		}
 	}
 	return nil
