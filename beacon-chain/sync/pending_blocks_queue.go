--- conflicted
+++ resolved
@@ -106,11 +106,14 @@
 				return err
 			}
 
-<<<<<<< HEAD
 			hasPeer := len(pids) != 0
 
 			var queuedSidecar *queuedBlobsSidecar
-			if blob.BlockContainsKZGs(b.Block()) {
+			contains, err := blob.BlockContainsKZGs(b.Block())
+			if err != nil {
+				return err
+			}
+			if contains {
 				queuedSidecar = findSidecarForBlock(b.Block(), blkRoot, sidecars)
 				if queuedSidecar == nil {
 					if hasPeer {
@@ -126,8 +129,6 @@
 				}
 			}
 
-=======
->>>>>>> 879e3103
 			inDB := s.cfg.beaconDB.HasBlock(ctx, blkRoot)
 			// No need to process the same block twice.
 			if inDB {
@@ -151,7 +152,6 @@
 			inPendingQueue := s.seenPendingBlocks[bytesutil.ToBytes32(b.Block().ParentRoot())]
 			s.pendingQueueLock.RUnlock()
 
-<<<<<<< HEAD
 			parentIsBad := s.hasBadBlock(bytesutil.ToBytes32(b.Block().ParentRoot()))
 			blockIsBad := s.hasBadBlock(blkRoot)
 			// Check if parent is a bad block.
@@ -174,13 +174,6 @@
 				}
 				s.pendingQueueLock.Unlock()
 				span.End()
-=======
-			keepProcessing, err := s.checkIfBlockIsBad(ctx, span, slot, b, blkRoot)
-			if err != nil {
-				return err
-			}
-			if !keepProcessing {
->>>>>>> 879e3103
 				continue
 			}
 
