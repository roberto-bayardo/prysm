package cache

import (
	"sync"

	lru "github.com/hashicorp/golang-lru"
	"github.com/prysmaticlabs/prysm/beacon-chain/state"
	lruwrpr "github.com/prysmaticlabs/prysm/cache/lru"
	types "github.com/prysmaticlabs/prysm/consensus-types/primitives"
	"github.com/prysmaticlabs/prysm/runtime/version"
)

// SyncCommitteeHeadStateCache for the latest head state requested by a sync committee participant.
type SyncCommitteeHeadStateCache struct {
	cache *lru.Cache
	lock  sync.RWMutex
}

// NewSyncCommitteeHeadState initializes a LRU cache for `SyncCommitteeHeadState` with size of 1.
func NewSyncCommitteeHeadState() *SyncCommitteeHeadStateCache {
	c := lruwrpr.New(1) // only need size of 1 to avoid redundant state copies, hashing, and slot processing.
	return &SyncCommitteeHeadStateCache{cache: c}
}

// Put `slot` as key and `state` as value onto the cache.
func (c *SyncCommitteeHeadStateCache) Put(slot types.Slot, st state.BeaconState) error {
	c.lock.Lock()
	defer c.lock.Unlock()
	// Make sure that the provided state is non nil
	// and is of the correct type.
	if st == nil || st.IsNil() {
		return ErrNilValueProvided
	}

	if st.Version() == version.Phase0 {
		return ErrIncorrectType
	}

	c.cache.Add(slot, st)
	return nil
}

// Get `state` using `slot` as key. Return nil if nothing is found.
func (c *SyncCommitteeHeadStateCache) Get(slot types.Slot) (state.BeaconState, error) {
	c.lock.RLock()
	defer c.lock.RUnlock()
	val, exists := c.cache.Get(slot)
	if !exists {
		return nil, ErrNotFound
	}
	st, ok := val.(state.BeaconState)
	if !ok {
		return nil, ErrIncorrectType
	}
	switch st.Version() {
<<<<<<< HEAD
	case version.Altair, version.Bellatrix, version.EIP4844:
=======
	case version.Altair, version.Bellatrix, version.Eip4844:
>>>>>>> 658725a6
	default:
		return nil, ErrIncorrectType
	}
	return st, nil
}<|MERGE_RESOLUTION|>--- conflicted
+++ resolved
@@ -53,11 +53,7 @@
 		return nil, ErrIncorrectType
 	}
 	switch st.Version() {
-<<<<<<< HEAD
-	case version.Altair, version.Bellatrix, version.EIP4844:
-=======
 	case version.Altair, version.Bellatrix, version.Eip4844:
->>>>>>> 658725a6
 	default:
 		return nil, ErrIncorrectType
 	}
