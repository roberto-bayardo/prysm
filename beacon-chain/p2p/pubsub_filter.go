package p2p

import (
	"fmt"
	"strings"

	"github.com/libp2p/go-libp2p-core/peer"
	pubsub "github.com/libp2p/go-libp2p-pubsub"
	pubsubpb "github.com/libp2p/go-libp2p-pubsub/pb"
	"github.com/prysmaticlabs/prysm/beacon-chain/p2p/encoder"
	"github.com/prysmaticlabs/prysm/config/params"
	"github.com/prysmaticlabs/prysm/network/forks"
)

var _ pubsub.SubscriptionFilter = (*Service)(nil)

// It is set at this limit to handle the possibility
// of double topic subscriptions at fork boundaries.
// -> 64 Attestation Subnets * 2.
// -> 4 Sync Committee Subnets * 2.
// -> Block,Aggregate,ProposerSlashing,AttesterSlashing,Exits,SyncContribution * 2.
const pubsubSubscriptionRequestLimit = 200

// CanSubscribe returns true if the topic is of interest and we could subscribe to it.
func (s *Service) CanSubscribe(topic string) bool {
	if !s.isInitialized() {
		return false
	}
	parts := strings.Split(topic, "/")
	if len(parts) != 5 {
		return false
	}
	// The topic must start with a slash, which means the first part will be empty.
	if parts[0] != "" {
		return false
	}
	if parts[1] != "eth2" {
		return false
	}
	phase0ForkDigest, err := s.currentForkDigest()
	if err != nil {
		log.WithError(err).Error("Could not determine fork digest")
		return false
	}
	altairForkDigest, err := forks.ForkDigestFromEpoch(params.BeaconConfig().AltairForkEpoch, s.genesisValidatorsRoot)
	if err != nil {
		log.WithError(err).Error("Could not determine altair fork digest")
		return false
	}
	bellatrixForkDigest, err := forks.ForkDigestFromEpoch(params.BeaconConfig().BellatrixForkEpoch, s.genesisValidatorsRoot)
	if err != nil {
		log.WithError(err).Error("Could not determine Bellatrix fork digest")
		return false
	}
<<<<<<< HEAD
	miniDankForkDigest, err := forks.ForkDigestFromEpoch(params.BeaconConfig().Eip4844ForkEpoch, s.genesisValidatorsRoot)
	if err != nil {
		log.WithError(err).Error("Could not determine EIP4844 fork digest")
=======
	eip4844ForkDigest, err := forks.ForkDigestFromEpoch(params.BeaconConfig().Eip4844ForkEpoch, s.genesisValidatorsRoot)
	if err != nil {
		log.WithError(err).Error("Could not determine eip4844 fork digest")
>>>>>>> 658725a6
		return false
	}

	switch parts[2] {
	case fmt.Sprintf("%x", phase0ForkDigest):
	case fmt.Sprintf("%x", altairForkDigest):
	case fmt.Sprintf("%x", bellatrixForkDigest):
<<<<<<< HEAD
	case fmt.Sprintf("%x", miniDankForkDigest):
=======
	case fmt.Sprintf("%x", eip4844ForkDigest):
>>>>>>> 658725a6
	default:
		return false
	}

	if parts[4] != encoder.ProtocolSuffixSSZSnappy {
		return false
	}

	// Check the incoming topic matches any topic mapping. This includes a check for part[3].
	for gt := range gossipTopicMappings {
		if _, err := scanfcheck(strings.Join(parts[0:4], "/"), gt); err == nil {
			return true
		}
	}

	return false
}

// FilterIncomingSubscriptions is invoked for all RPCs containing subscription notifications.
// This method returns only the topics of interest and may return an error if the subscription
// request contains too many topics.
func (s *Service) FilterIncomingSubscriptions(_ peer.ID, subs []*pubsubpb.RPC_SubOpts) ([]*pubsubpb.RPC_SubOpts, error) {
	if len(subs) > pubsubSubscriptionRequestLimit {
		return nil, pubsub.ErrTooManySubscriptions
	}

	return pubsub.FilterSubscriptions(subs, s.CanSubscribe), nil
}

// scanfcheck uses fmt.Sscanf to check that a given string matches expected format. This method
// returns the number of formatting substitutions matched and error if the string does not match
// the expected format. Note: this method only accepts integer compatible formatting substitutions
// such as %d or %x.
func scanfcheck(input, format string) (int, error) {
	var t int
	// Sscanf requires argument pointers with the appropriate type to load the value from the input.
	// This method only checks that the input conforms to the format, the arguments are not used and
	// therefore we can reuse the same integer pointer.
	var cnt = strings.Count(format, "%")
	var args []interface{}
	for i := 0; i < cnt; i++ {
		args = append(args, &t)
	}
	return fmt.Sscanf(input, format, args...)
}<|MERGE_RESOLUTION|>--- conflicted
+++ resolved
@@ -52,15 +52,9 @@
 		log.WithError(err).Error("Could not determine Bellatrix fork digest")
 		return false
 	}
-<<<<<<< HEAD
-	miniDankForkDigest, err := forks.ForkDigestFromEpoch(params.BeaconConfig().Eip4844ForkEpoch, s.genesisValidatorsRoot)
-	if err != nil {
-		log.WithError(err).Error("Could not determine EIP4844 fork digest")
-=======
 	eip4844ForkDigest, err := forks.ForkDigestFromEpoch(params.BeaconConfig().Eip4844ForkEpoch, s.genesisValidatorsRoot)
 	if err != nil {
 		log.WithError(err).Error("Could not determine eip4844 fork digest")
->>>>>>> 658725a6
 		return false
 	}
 
@@ -68,11 +62,7 @@
 	case fmt.Sprintf("%x", phase0ForkDigest):
 	case fmt.Sprintf("%x", altairForkDigest):
 	case fmt.Sprintf("%x", bellatrixForkDigest):
-<<<<<<< HEAD
-	case fmt.Sprintf("%x", miniDankForkDigest):
-=======
 	case fmt.Sprintf("%x", eip4844ForkDigest):
->>>>>>> 658725a6
 	default:
 		return false
 	}
