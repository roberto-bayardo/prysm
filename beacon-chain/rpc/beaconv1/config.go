--- conflicted
+++ resolved
@@ -8,20 +8,13 @@
 	"strconv"
 	"strings"
 
-<<<<<<< HEAD
-	ethpb "github.com/prysmaticlabs/ethereumapis/eth/v1"
-	"github.com/prysmaticlabs/prysm/shared/params"
-	"go.opencensus.io/trace"
-	"google.golang.org/protobuf/types/known/emptypb"
-=======
 	"github.com/ethereum/go-ethereum/common/hexutil"
-	ptypes "github.com/gogo/protobuf/types"
 	ethpb "github.com/prysmaticlabs/ethereumapis/eth/v1"
 	"github.com/prysmaticlabs/prysm/shared/params"
 	"go.opencensus.io/trace"
 	"google.golang.org/grpc/codes"
 	"google.golang.org/grpc/status"
->>>>>>> 09b1e068
+	"google.golang.org/protobuf/types/known/emptypb"
 )
 
 // GetForkSchedule retrieve all scheduled upcoming forks this node is aware of.
@@ -33,11 +26,7 @@
 // Values are returned with following format:
 // - any value starting with 0x in the spec is returned as a hex string.
 // - all other values are returned as number.
-<<<<<<< HEAD
 func (bs *Server) GetSpec(ctx context.Context, req *emptypb.Empty) (*ethpb.SpecResponse, error) {
-	return nil, errors.New("unimplemented")
-=======
-func (bs *Server) GetSpec(ctx context.Context, _ *ptypes.Empty) (*ethpb.SpecResponse, error) {
 	ctx, span := trace.StartSpan(ctx, "beaconV1.GetSpec")
 	defer span.End()
 
@@ -46,7 +35,6 @@
 		return nil, status.Errorf(codes.Internal, "Failed to prepare spec data: %v", err)
 	}
 	return &ethpb.SpecResponse{Data: data}, nil
->>>>>>> 09b1e068
 }
 
 // GetDepositContract retrieves deposit contract address and genesis fork version.
