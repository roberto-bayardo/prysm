package validator

import (
	"context"
	"encoding/hex"
	"fmt"
	"time"

	"github.com/ethereum/go-ethereum/common"
	"github.com/ethereum/go-ethereum/common/hexutil"
	emptypb "github.com/golang/protobuf/ptypes/empty"
	"github.com/pkg/errors"
	"github.com/prysmaticlabs/prysm/beacon-chain/core/feed"
	blockfeed "github.com/prysmaticlabs/prysm/beacon-chain/core/feed/block"
	"github.com/prysmaticlabs/prysm/beacon-chain/core/transition"
	"github.com/prysmaticlabs/prysm/config/params"
	"github.com/prysmaticlabs/prysm/consensus-types/interfaces"
	types "github.com/prysmaticlabs/prysm/consensus-types/primitives"
	"github.com/prysmaticlabs/prysm/consensus-types/wrapper"
	"github.com/prysmaticlabs/prysm/encoding/bytesutil"
	ethpb "github.com/prysmaticlabs/prysm/proto/prysm/v1alpha1"
	"github.com/prysmaticlabs/prysm/time/slots"
	"github.com/sirupsen/logrus"
	"go.opencensus.io/trace"
	"google.golang.org/grpc/codes"
	"google.golang.org/grpc/status"
)

// eth1DataNotification is a latch to stop flooding logs with the same warning.
var eth1DataNotification bool

const eth1dataTimeout = 2 * time.Second

// GetBeaconBlock is called by a proposer during its assigned slot to request a block to sign
// by passing in the slot and the signed randao reveal of the slot. Returns phase0 beacon blocks
// before the Altair fork epoch and Altair blocks post-fork epoch.
func (vs *Server) GetBeaconBlock(ctx context.Context, req *ethpb.BlockRequest) (*ethpb.GenericBeaconBlock, error) {
	ctx, span := trace.StartSpan(ctx, "ProposerServer.GetBeaconBlock")
	defer span.End()
	span.AddAttributes(trace.Int64Attribute("slot", int64(req.Slot)))
	if slots.ToEpoch(req.Slot) < params.BeaconConfig().AltairForkEpoch {
		blk, err := vs.getPhase0BeaconBlock(ctx, req)
		if err != nil {
			return nil, status.Errorf(codes.Internal, "Could not fetch phase0 beacon block: %v", err)
		}
		return &ethpb.GenericBeaconBlock{Block: &ethpb.GenericBeaconBlock_Phase0{Phase0: blk}}, nil
	} else if slots.ToEpoch(req.Slot) < params.BeaconConfig().BellatrixForkEpoch {
		blk, err := vs.getAltairBeaconBlock(ctx, req)
		if err != nil {
			return nil, status.Errorf(codes.Internal, "Could not fetch Altair beacon block: %v", err)
		}
		return &ethpb.GenericBeaconBlock{Block: &ethpb.GenericBeaconBlock_Altair{Altair: blk}}, nil
	} else if slots.ToEpoch(req.Slot) < params.BeaconConfig().Eip4844ForkEpoch {
		// An optimistic validator MUST NOT produce a block (i.e., sign across the DOMAIN_BEACON_PROPOSER domain).
		if err := vs.optimisticStatus(ctx); err != nil {
			return nil, err
		}
		blk, err := vs.getBellatrixBeaconBlock(ctx, req)
		if err != nil {
			return nil, status.Errorf(codes.Internal, "Could not fetch Bellatrix beacon block: %v", err)
<<<<<<< HEAD
=======

>>>>>>> 658725a6
		}
		return &ethpb.GenericBeaconBlock{Block: &ethpb.GenericBeaconBlock_Bellatrix{Bellatrix: blk}}, nil
	}
	if err := vs.optimisticStatus(ctx); err != nil {
		return nil, err
	}
	blk, sideCar, err := vs.getEip4844BeaconBlock(ctx, req)
	if err != nil {
<<<<<<< HEAD
		return nil, status.Errorf(codes.Internal, "Could not fetch eip4844 beacon block: %v", err)
=======
		return nil, status.Errorf(codes.Internal, "Could not fetch EIP-4844 beacon block: %v", err)
>>>>>>> 658725a6
	}
	return &ethpb.GenericBeaconBlock{Block: &ethpb.GenericBeaconBlock_Eip4844{Eip4844: &ethpb.BeaconBlockWithBlobKZGsAndBlobsSidecar{Block: blk, Sidecar: sideCar}}}, nil
}

// GetBlock is called by a proposer during its assigned slot to request a block to sign
// by passing in the slot and the signed randao reveal of the slot.
//
// DEPRECATED: Use GetBeaconBlock instead to handle blocks pre and post-Altair hard fork. This endpoint
// cannot handle blocks after the Altair fork epoch. If requesting a block after Altair, nothing will
// be returned.
func (vs *Server) GetBlock(ctx context.Context, req *ethpb.BlockRequest) (*ethpb.BeaconBlock, error) {
	ctx, span := trace.StartSpan(ctx, "ProposerServer.GetBlock")
	defer span.End()
	span.AddAttributes(trace.Int64Attribute("slot", int64(req.Slot)))
	blk, err := vs.GetBeaconBlock(ctx, req)
	if err != nil {
		return nil, err
	}
	return blk.GetPhase0(), nil
}

// ProposeBeaconBlock is called by a proposer during its assigned slot to create a block in an attempt
// to get it processed by the beacon node as the canonical head.
func (vs *Server) ProposeBeaconBlock(ctx context.Context, req *ethpb.GenericSignedBeaconBlock) (*ethpb.ProposeResponse, error) {
	ctx, span := trace.StartSpan(ctx, "ProposerServer.ProposeBeaconBlock")
	defer span.End()
<<<<<<< HEAD
	var blk block.SignedBeaconBlock
	var err error
	switch b := req.Block.(type) {
	case *ethpb.GenericSignedBeaconBlock_Phase0:
		blk = wrapper.WrappedPhase0SignedBeaconBlock(b.Phase0)
	case *ethpb.GenericSignedBeaconBlock_Altair:
		blk, err = wrapper.WrappedAltairSignedBeaconBlock(b.Altair)
		if err != nil {
			return nil, status.Error(codes.Internal, "could not wrap altair beacon block")
		}
	case *ethpb.GenericSignedBeaconBlock_Bellatrix:
		blk, err = wrapper.WrappedBellatrixSignedBeaconBlock(b.Bellatrix)
		if err != nil {
			return nil, status.Error(codes.Internal, "could not wrap Bellatrix beacon block")
		}
	case *ethpb.GenericSignedBeaconBlock_Eip4844:
		blk, err = wrapper.WrappedEip4844SignedBeaconBlock(b.Eip4844.Block)
		if err != nil {
			return nil, status.Error(codes.Internal, "could not wrap eip4844 beacon block")
		}
	default:
		return nil, status.Error(codes.Internal, "block version not supported")
=======
	blk, err := wrapper.WrappedSignedBeaconBlock(req.Block)
	if err != nil {
		return nil, status.Errorf(codes.InvalidArgument, "Could not decode block: %v", err)
>>>>>>> 658725a6
	}
	return vs.proposeGenericBeaconBlock(ctx, blk)
}

// ProposeBlock is called by a proposer during its assigned slot to create a block in an attempt
// to get it processed by the beacon node as the canonical head.
//
// DEPRECATED: Use ProposeBeaconBlock instead.
func (vs *Server) ProposeBlock(ctx context.Context, rBlk *ethpb.SignedBeaconBlock) (*ethpb.ProposeResponse, error) {
	ctx, span := trace.StartSpan(ctx, "ProposerServer.ProposeBlock")
	defer span.End()
	blk, err := wrapper.WrappedSignedBeaconBlock(rBlk)
	if err != nil {
		return nil, status.Errorf(codes.InvalidArgument, "Could not decode block: %v", err)
	}
	return vs.proposeGenericBeaconBlock(ctx, blk)
}

// PrepareBeaconProposer caches and updates the fee recipient for the given proposer.
func (vs *Server) PrepareBeaconProposer(
	ctx context.Context, request *ethpb.PrepareBeaconProposerRequest,
) (*emptypb.Empty, error) {
	_, span := trace.StartSpan(ctx, "validator.PrepareBeaconProposer")
	defer span.End()
	var feeRecipients []common.Address
	var validatorIndices []types.ValidatorIndex
	for _, recipientContainer := range request.Recipients {
		recipient := hexutil.Encode(recipientContainer.FeeRecipient)
		if !common.IsHexAddress(recipient) {
			return nil, status.Errorf(codes.InvalidArgument, fmt.Sprintf("Invalid fee recipient address: %v", recipient))
		}
		feeRecipients = append(feeRecipients, common.BytesToAddress(recipientContainer.FeeRecipient))
		validatorIndices = append(validatorIndices, recipientContainer.ValidatorIndex)
	}
	if err := vs.BeaconDB.SaveFeeRecipientsByValidatorIDs(ctx, validatorIndices, feeRecipients); err != nil {
		return nil, status.Errorf(codes.Internal, "Could not save fee recipients: %v", err)
	}
	log.WithFields(logrus.Fields{
		"validatorIndices": validatorIndices,
	}).Info("Updated fee recipient addresses for validator indices")
	return &emptypb.Empty{}, nil
}

func (vs *Server) proposeGenericBeaconBlock(ctx context.Context, blk interfaces.SignedBeaconBlock) (*ethpb.ProposeResponse, error) {
	ctx, span := trace.StartSpan(ctx, "ProposerServer.proposeGenericBeaconBlock")
	defer span.End()
	root, err := blk.Block().HashTreeRoot()
	if err != nil {
		return nil, fmt.Errorf("could not tree hash block: %v", err)
	}

	// Do not block proposal critical path with debug logging or block feed updates.
	defer func() {
		log.WithField("blockRoot", fmt.Sprintf("%#x", bytesutil.Trunc(root[:]))).Debugf(
			"Block proposal received via RPC")
		vs.BlockNotifier.BlockFeed().Send(&feed.Event{
			Type: blockfeed.ReceivedBlock,
			Data: &blockfeed.ReceivedBlockData{SignedBlock: blk},
		})
	}()

	// Broadcast the new block to the network.
	if err := vs.P2P.Broadcast(ctx, blk.Proto()); err != nil {
		return nil, fmt.Errorf("could not broadcast block: %v", err)
	}
	log.WithFields(logrus.Fields{
		"blockRoot": hex.EncodeToString(root[:]),
	}).Debug("Broadcasting block")

	if err := vs.BlockReceiver.ReceiveBlock(ctx, blk, root); err != nil {
		return nil, fmt.Errorf("could not process beacon block: %v", err)
	}

	return &ethpb.ProposeResponse{
		BlockRoot: root[:],
	}, nil
}

// computeStateRoot computes the state root after a block has been processed through a state transition and
// returns it to the validator client.
func (vs *Server) computeStateRoot(ctx context.Context, block interfaces.SignedBeaconBlock) ([]byte, error) {
	beaconState, err := vs.StateGen.StateByRoot(ctx, bytesutil.ToBytes32(block.Block().ParentRoot()))
	if err != nil {
		return nil, errors.Wrap(err, "could not retrieve beacon state")
	}
	root, err := transition.CalculateStateRoot(
		ctx,
		beaconState,
		block,
	)
	if err != nil {
		return nil, errors.Wrapf(err, "could not calculate state root at slot %d", beaconState.Slot())
	}

	log.WithField("beaconStateRoot", fmt.Sprintf("%#x", root)).Debugf("Computed state root")
	return root[:], nil
}<|MERGE_RESOLUTION|>--- conflicted
+++ resolved
@@ -58,10 +58,6 @@
 		blk, err := vs.getBellatrixBeaconBlock(ctx, req)
 		if err != nil {
 			return nil, status.Errorf(codes.Internal, "Could not fetch Bellatrix beacon block: %v", err)
-<<<<<<< HEAD
-=======
-
->>>>>>> 658725a6
 		}
 		return &ethpb.GenericBeaconBlock{Block: &ethpb.GenericBeaconBlock_Bellatrix{Bellatrix: blk}}, nil
 	}
@@ -70,11 +66,7 @@
 	}
 	blk, sideCar, err := vs.getEip4844BeaconBlock(ctx, req)
 	if err != nil {
-<<<<<<< HEAD
-		return nil, status.Errorf(codes.Internal, "Could not fetch eip4844 beacon block: %v", err)
-=======
 		return nil, status.Errorf(codes.Internal, "Could not fetch EIP-4844 beacon block: %v", err)
->>>>>>> 658725a6
 	}
 	return &ethpb.GenericBeaconBlock{Block: &ethpb.GenericBeaconBlock_Eip4844{Eip4844: &ethpb.BeaconBlockWithBlobKZGsAndBlobsSidecar{Block: blk, Sidecar: sideCar}}}, nil
 }
@@ -101,34 +93,9 @@
 func (vs *Server) ProposeBeaconBlock(ctx context.Context, req *ethpb.GenericSignedBeaconBlock) (*ethpb.ProposeResponse, error) {
 	ctx, span := trace.StartSpan(ctx, "ProposerServer.ProposeBeaconBlock")
 	defer span.End()
-<<<<<<< HEAD
-	var blk block.SignedBeaconBlock
-	var err error
-	switch b := req.Block.(type) {
-	case *ethpb.GenericSignedBeaconBlock_Phase0:
-		blk = wrapper.WrappedPhase0SignedBeaconBlock(b.Phase0)
-	case *ethpb.GenericSignedBeaconBlock_Altair:
-		blk, err = wrapper.WrappedAltairSignedBeaconBlock(b.Altair)
-		if err != nil {
-			return nil, status.Error(codes.Internal, "could not wrap altair beacon block")
-		}
-	case *ethpb.GenericSignedBeaconBlock_Bellatrix:
-		blk, err = wrapper.WrappedBellatrixSignedBeaconBlock(b.Bellatrix)
-		if err != nil {
-			return nil, status.Error(codes.Internal, "could not wrap Bellatrix beacon block")
-		}
-	case *ethpb.GenericSignedBeaconBlock_Eip4844:
-		blk, err = wrapper.WrappedEip4844SignedBeaconBlock(b.Eip4844.Block)
-		if err != nil {
-			return nil, status.Error(codes.Internal, "could not wrap eip4844 beacon block")
-		}
-	default:
-		return nil, status.Error(codes.Internal, "block version not supported")
-=======
 	blk, err := wrapper.WrappedSignedBeaconBlock(req.Block)
 	if err != nil {
 		return nil, status.Errorf(codes.InvalidArgument, "Could not decode block: %v", err)
->>>>>>> 658725a6
 	}
 	return vs.proposeGenericBeaconBlock(ctx, blk)
 }
