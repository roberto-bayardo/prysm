package validator

import (
	"context"
	"encoding/hex"
	"fmt"
	"time"

	"github.com/pkg/errors"
	"github.com/prysmaticlabs/prysm/beacon-chain/core/feed"
	blockfeed "github.com/prysmaticlabs/prysm/beacon-chain/core/feed/block"
	"github.com/prysmaticlabs/prysm/beacon-chain/core/transition"
	"github.com/prysmaticlabs/prysm/config/params"
	"github.com/prysmaticlabs/prysm/encoding/bytesutil"
	ethpb "github.com/prysmaticlabs/prysm/proto/prysm/v1alpha1"
	"github.com/prysmaticlabs/prysm/proto/prysm/v1alpha1/block"
	"github.com/prysmaticlabs/prysm/proto/prysm/v1alpha1/wrapper"
	"github.com/prysmaticlabs/prysm/time/slots"
	"github.com/sirupsen/logrus"
	"go.opencensus.io/trace"
	"google.golang.org/grpc/codes"
	"google.golang.org/grpc/status"
)

// eth1DataNotification is a latch to stop flooding logs with the same warning.
var eth1DataNotification bool

const eth1dataTimeout = 2 * time.Second

// GetBeaconBlock is called by a proposer during its assigned slot to request a block to sign
// by passing in the slot and the signed randao reveal of the slot. Returns phase0 beacon blocks
// before the Altair fork epoch and Altair blocks post-fork epoch.
func (vs *Server) GetBeaconBlock(ctx context.Context, req *ethpb.BlockRequest) (*ethpb.GenericBeaconBlock, error) {
	ctx, span := trace.StartSpan(ctx, "ProposerServer.GetBeaconBlock")
	defer span.End()
	span.AddAttributes(trace.Int64Attribute("slot", int64(req.Slot)))

	if slots.ToEpoch(req.Slot) < params.BeaconConfig().AltairForkEpoch {
		blk, err := vs.getPhase0BeaconBlock(ctx, req)
		if err != nil {
			return nil, status.Errorf(codes.Internal, "Could not fetch phase0 beacon block: %v", err)
		}
		return &ethpb.GenericBeaconBlock{Block: &ethpb.GenericBeaconBlock_Phase0{Phase0: blk}}, nil
	} else if slots.ToEpoch(req.Slot) < params.BeaconConfig().MergeForkEpoch {
		blk, err := vs.getAltairBeaconBlock(ctx, req)
		if err != nil {
			return nil, status.Errorf(codes.Internal, "Could not fetch Altair beacon block: %v", err)
		}
		return &ethpb.GenericBeaconBlock{Block: &ethpb.GenericBeaconBlock_Altair{Altair: blk}}, nil
	}

	blk, err := vs.getMergeBeaconBlock(ctx, req)
	if err != nil {
		return nil, status.Errorf(codes.Internal, "Could not fetch Merge beacon block: %v", err)
	}

	return &ethpb.GenericBeaconBlock{Block: &ethpb.GenericBeaconBlock_Merge{Merge: blk}}, nil
}

// GetBlock is called by a proposer during its assigned slot to request a block to sign
// by passing in the slot and the signed randao reveal of the slot.
//
// DEPRECATED: Use GetBeaconBlock instead to handle blocks pre and post-Altair hard fork. This endpoint
// cannot handle blocks after the Altair fork epoch.
func (vs *Server) GetBlock(ctx context.Context, req *ethpb.BlockRequest) (*ethpb.BeaconBlock, error) {
	ctx, span := trace.StartSpan(ctx, "ProposerServer.GetBlock")
	defer span.End()
	span.AddAttributes(trace.Int64Attribute("slot", int64(req.Slot)))
	return vs.getPhase0BeaconBlock(ctx, req)
}

<<<<<<< HEAD
func (vs *Server) getMergeBeaconBlock(ctx context.Context, req *ethpb.BlockRequest) (*ethpb.BeaconBlockMerge, error) {
	altairBlk, err := vs.buildAltairBeaconBlock(ctx, req)
	if err != nil {
		return nil, err
	}
	payload, err := vs.getExecutionPayload(ctx, req.Slot)
	if err != nil {
		return nil, errors.Wrap(err, "could not get execution payload")
	}

	log.WithFields(logrus.Fields{
		"blockNumber":   payload.BlockNumber,
		"blockHash":     fmt.Sprintf("%#x", payload.BlockHash),
		"parentHash":    fmt.Sprintf("%#x", payload.ParentHash),
		"coinBase":      fmt.Sprintf("%#x", payload.Coinbase),
		"gasLimit":      payload.GasLimit,
		"gasUsed":       payload.GasUsed,
		"baseFeePerGas": payload.BaseFeePerGas,
		"random":        fmt.Sprintf("%#x", payload.Random),
		"extraData":     fmt.Sprintf("%#x", payload.ExtraData),
		"txs":           payload.Transactions,
	}).Info("Retrieved payload")

	blk := &ethpb.BeaconBlockMerge{
		Slot:          altairBlk.Slot,
		ProposerIndex: altairBlk.ProposerIndex,
		ParentRoot:    altairBlk.ParentRoot,
		StateRoot:     params.BeaconConfig().ZeroHash[:],
		Body: &ethpb.BeaconBlockBodyMerge{
			RandaoReveal:      altairBlk.Body.RandaoReveal,
			Eth1Data:          altairBlk.Body.Eth1Data,
			Graffiti:          altairBlk.Body.Graffiti,
			ProposerSlashings: altairBlk.Body.ProposerSlashings,
			AttesterSlashings: altairBlk.Body.AttesterSlashings,
			Attestations:      altairBlk.Body.Attestations,
			Deposits:          altairBlk.Body.Deposits,
			VoluntaryExits:    altairBlk.Body.VoluntaryExits,
			SyncAggregate:     altairBlk.Body.SyncAggregate,
			ExecutionPayload:  payload,
		},
	}
	// Compute state root with the newly constructed block.
	wsb, err := wrapper.WrappedMergeSignedBeaconBlock(
		&ethpb.SignedBeaconBlockMerge{Block: blk, Signature: make([]byte, 96)},
	)
	if err != nil {
		return nil, err
	}
	stateRoot, err := vs.ComputeStateRoot(ctx, wsb)
	if err != nil {
		interop.WriteBlockToDisk(wsb, true /*failed*/)
		return nil, fmt.Errorf("could not compute state root: %v", err)
	}
	blk.StateRoot = stateRoot
	return blk, nil
}

func (vs *Server) buildAltairBeaconBlock(ctx context.Context, req *ethpb.BlockRequest) (*ethpb.BeaconBlockAltair, error) {
	ctx, span := trace.StartSpan(ctx, "ProposerServer.buildAltairBeaconBlock")
	defer span.End()
	blkData, err := vs.buildPhase0BlockData(ctx, req)
	if err != nil {
		return nil, fmt.Errorf("could not build block data: %v", err)
	}
	// Use zero hash as stub for state root to compute later.
	stateRoot := params.BeaconConfig().ZeroHash[:]

	// No need for safe sub as req.Slot cannot be 0 if requesting Altair blocks. If 0, we will be throwing
	// an error in the first validity check of this endpoint.
	syncAggregate, err := vs.getSyncAggregate(ctx, req.Slot-1, bytesutil.ToBytes32(blkData.ParentRoot))
	if err != nil {
		return nil, err
	}

	return &ethpb.BeaconBlockAltair{
		Slot:          req.Slot,
		ParentRoot:    blkData.ParentRoot,
		StateRoot:     stateRoot,
		ProposerIndex: blkData.ProposerIdx,
		Body: &ethpb.BeaconBlockBodyAltair{
			Eth1Data:          blkData.Eth1Data,
			Deposits:          blkData.Deposits,
			Attestations:      blkData.Attestations,
			RandaoReveal:      req.RandaoReveal,
			ProposerSlashings: blkData.ProposerSlashings,
			AttesterSlashings: blkData.AttesterSlashings,
			VoluntaryExits:    blkData.VoluntaryExits,
			Graffiti:          blkData.Graffiti[:],
			SyncAggregate:     syncAggregate,
		},
	}, nil
}

func (vs *Server) getAltairBeaconBlock(ctx context.Context, req *ethpb.BlockRequest) (*ethpb.BeaconBlockAltair, error) {
	ctx, span := trace.StartSpan(ctx, "ProposerServer.getAltairBeaconBlock")
	defer span.End()

	blk, err := vs.buildAltairBeaconBlock(ctx, req)
	if err != nil {
		return nil, err
	}

	// Compute state root with the newly constructed block.
	wsb, err := wrapper.WrappedAltairSignedBeaconBlock(
		&ethpb.SignedBeaconBlockAltair{Block: blk, Signature: make([]byte, 96)},
	)
	if err != nil {
		return nil, err
	}
	stateRoot, err := vs.ComputeStateRoot(ctx, wsb)
	if err != nil {
		interop.WriteBlockToDisk(wsb, true /*failed*/)
		return nil, fmt.Errorf("could not compute state root: %v", err)
	}
	blk.StateRoot = stateRoot
	return blk, nil
}

func (vs *Server) getPhase0BeaconBlock(ctx context.Context, req *ethpb.BlockRequest) (*ethpb.BeaconBlock, error) {
	ctx, span := trace.StartSpan(ctx, "ProposerServer.getPhase0BeaconBlock")
	defer span.End()
	blkData, err := vs.buildPhase0BlockData(ctx, req)
	if err != nil {
		return nil, fmt.Errorf("could not build block data: %v", err)
	}

	// Use zero hash as stub for state root to compute later.
	stateRoot := params.BeaconConfig().ZeroHash[:]

	blk := &ethpb.BeaconBlock{
		Slot:          req.Slot,
		ParentRoot:    blkData.ParentRoot,
		StateRoot:     stateRoot,
		ProposerIndex: blkData.ProposerIdx,
		Body: &ethpb.BeaconBlockBody{
			Eth1Data:          blkData.Eth1Data,
			Deposits:          blkData.Deposits,
			Attestations:      blkData.Attestations,
			RandaoReveal:      req.RandaoReveal,
			ProposerSlashings: blkData.ProposerSlashings,
			AttesterSlashings: blkData.AttesterSlashings,
			VoluntaryExits:    blkData.VoluntaryExits,
			Graffiti:          blkData.Graffiti[:],
		},
	}

	// Compute state root with the newly constructed block.
	stateRoot, err = vs.ComputeStateRoot(
		ctx, wrapper.WrappedPhase0SignedBeaconBlock(
			&ethpb.SignedBeaconBlock{Block: blk, Signature: make([]byte, 96)},
		),
	)
	if err != nil {
		interop.WriteBlockToDisk(wrapper.WrappedPhase0SignedBeaconBlock(&ethpb.SignedBeaconBlock{Block: blk}), true /*failed*/)
		return nil, fmt.Errorf("could not compute state root: %v", err)
	}
	blk.StateRoot = stateRoot
	return blk, nil
}

// Build data required for creating a new beacon block, so this method can be shared across forks.
func (vs *Server) buildPhase0BlockData(ctx context.Context, req *ethpb.BlockRequest) (*blockData, error) {
	ctx, span := trace.StartSpan(ctx, "ProposerServer.buildPhase0BlockData")
	defer span.End()

	if vs.SyncChecker.Syncing() {
		return nil, fmt.Errorf("syncing to latest head, not ready to respond")
	}

	// Retrieve the parent block as the current head of the canonical chain.
	parentRoot, err := vs.HeadFetcher.HeadRoot(ctx)
	if err != nil {
		return nil, fmt.Errorf("could not retrieve head root: %v", err)
	}

	head, err := vs.HeadFetcher.HeadState(ctx)
	if err != nil {
		return nil, fmt.Errorf("could not get head state %v", err)
	}

	if features.Get().EnableNextSlotStateCache {
		head, err = transition.ProcessSlotsUsingNextSlotCache(ctx, head, parentRoot, req.Slot)
		if err != nil {
			return nil, fmt.Errorf("could not advance slots to calculate proposer index: %v", err)
		}
	} else {
		head, err = transition.ProcessSlots(ctx, head, req.Slot)
		if err != nil {
			return nil, fmt.Errorf("could not advance slot to calculate proposer index: %v", err)
		}
	}

	eth1Data, err := vs.eth1DataMajorityVote(ctx, head)
	if err != nil {
		return nil, fmt.Errorf("could not get ETH1 data: %v", err)
	}

	deposits, atts, err := vs.packDepositsAndAttestations(ctx, head, eth1Data)
	if err != nil {
		return nil, err
	}

	graffiti := bytesutil.ToBytes32(req.Graffiti)

	// Calculate new proposer index.
	idx, err := helpers.BeaconProposerIndex(ctx, head)
	if err != nil {
		return nil, fmt.Errorf("could not calculate proposer index %v", err)
	}

	return &blockData{
		ParentRoot:        parentRoot,
		Graffiti:          graffiti,
		ProposerIdx:       idx,
		Eth1Data:          eth1Data,
		Deposits:          deposits,
		Attestations:      atts,
		ProposerSlashings: vs.SlashingsPool.PendingProposerSlashings(ctx, head, false /*noLimit*/),
		AttesterSlashings: vs.SlashingsPool.PendingAttesterSlashings(ctx, head, false /*noLimit*/),
		VoluntaryExits:    vs.ExitPool.PendingExits(head, req.Slot, false /*noLimit*/),
	}, nil
}

=======
>>>>>>> d78428c4
// ProposeBeaconBlock is called by a proposer during its assigned slot to create a block in an attempt
// to get it processed by the beacon node as the canonical head.
func (vs *Server) ProposeBeaconBlock(ctx context.Context, req *ethpb.GenericSignedBeaconBlock) (*ethpb.ProposeResponse, error) {
	ctx, span := trace.StartSpan(ctx, "ProposerServer.ProposeBeaconBlock")
	defer span.End()
	var blk block.SignedBeaconBlock
	var err error
	switch b := req.Block.(type) {
	case *ethpb.GenericSignedBeaconBlock_Phase0:
		blk = wrapper.WrappedPhase0SignedBeaconBlock(b.Phase0)
	case *ethpb.GenericSignedBeaconBlock_Altair:
		blk, err = wrapper.WrappedAltairSignedBeaconBlock(b.Altair)
		if err != nil {
			return nil, status.Error(codes.Internal, "could not wrap altair beacon block")
		}
	case *ethpb.GenericSignedBeaconBlock_Merge:
		blk, err = wrapper.WrappedMergeSignedBeaconBlock(b.Merge)
		if err != nil {
			return nil, status.Error(codes.Internal, "could not wrap merge beacon block")
		}
	default:
		return nil, status.Error(codes.Internal, "block version not supported")
	}
	return vs.proposeGenericBeaconBlock(ctx, blk)
}

// ProposeBlock is called by a proposer during its assigned slot to create a block in an attempt
// to get it processed by the beacon node as the canonical head.
//
// DEPRECATED: Use ProposeBeaconBlock instead.
func (vs *Server) ProposeBlock(ctx context.Context, rBlk *ethpb.SignedBeaconBlock) (*ethpb.ProposeResponse, error) {
	ctx, span := trace.StartSpan(ctx, "ProposerServer.ProposeBlock")
	defer span.End()
	blk := wrapper.WrappedPhase0SignedBeaconBlock(rBlk)
	return vs.proposeGenericBeaconBlock(ctx, blk)
}

func (vs *Server) proposeGenericBeaconBlock(ctx context.Context, blk block.SignedBeaconBlock) (*ethpb.ProposeResponse, error) {
	ctx, span := trace.StartSpan(ctx, "ProposerServer.proposeGenericBeaconBlock")
	defer span.End()
	root, err := blk.Block().HashTreeRoot()
	if err != nil {
		return nil, fmt.Errorf("could not tree hash block: %v", err)
	}

	// Do not block proposal critical path with debug logging or block feed updates.
	defer func() {
		log.WithField("blockRoot", fmt.Sprintf("%#x", bytesutil.Trunc(root[:]))).Debugf(
			"Block proposal received via RPC")
		vs.BlockNotifier.BlockFeed().Send(&feed.Event{
			Type: blockfeed.ReceivedBlock,
			Data: &blockfeed.ReceivedBlockData{SignedBlock: blk},
		})
	}()

	// Broadcast the new block to the network.
	if err := vs.P2P.Broadcast(ctx, blk.Proto()); err != nil {
		return nil, fmt.Errorf("could not broadcast block: %v", err)
	}
	log.WithFields(logrus.Fields{
		"blockRoot": hex.EncodeToString(root[:]),
	}).Debug("Broadcasting block")

	if err := vs.BlockReceiver.ReceiveBlock(ctx, blk, root); err != nil {
		return nil, fmt.Errorf("could not process beacon block: %v", err)
	}

	return &ethpb.ProposeResponse{
		BlockRoot: root[:],
	}, nil
}

// computeStateRoot computes the state root after a block has been processed through a state transition and
// returns it to the validator client.
func (vs *Server) computeStateRoot(ctx context.Context, block block.SignedBeaconBlock) ([]byte, error) {
	beaconState, err := vs.StateGen.StateByRoot(ctx, bytesutil.ToBytes32(block.Block().ParentRoot()))
	if err != nil {
		return nil, errors.Wrap(err, "could not retrieve beacon state")
	}
	root, err := transition.CalculateStateRoot(
		ctx,
		beaconState,
		block,
	)
	if err != nil {
		return nil, errors.Wrapf(err, "could not calculate state root at slot %d", beaconState.Slot())
	}

	log.WithField("beaconStateRoot", fmt.Sprintf("%#x", root)).Debugf("Computed state root")
	return root[:], nil
}<|MERGE_RESOLUTION|>--- conflicted
+++ resolved
@@ -10,6 +10,7 @@
 	"github.com/prysmaticlabs/prysm/beacon-chain/core/feed"
 	blockfeed "github.com/prysmaticlabs/prysm/beacon-chain/core/feed/block"
 	"github.com/prysmaticlabs/prysm/beacon-chain/core/transition"
+	"github.com/prysmaticlabs/prysm/beacon-chain/core/transition/interop"
 	"github.com/prysmaticlabs/prysm/config/params"
 	"github.com/prysmaticlabs/prysm/encoding/bytesutil"
 	ethpb "github.com/prysmaticlabs/prysm/proto/prysm/v1alpha1"
@@ -69,7 +70,6 @@
 	return vs.getPhase0BeaconBlock(ctx, req)
 }
 
-<<<<<<< HEAD
 func (vs *Server) getMergeBeaconBlock(ctx context.Context, req *ethpb.BlockRequest) (*ethpb.BeaconBlockMerge, error) {
 	altairBlk, err := vs.buildAltairBeaconBlock(ctx, req)
 	if err != nil {
@@ -118,7 +118,7 @@
 	if err != nil {
 		return nil, err
 	}
-	stateRoot, err := vs.ComputeStateRoot(ctx, wsb)
+	stateRoot, err := vs.computeStateRoot(ctx, wsb)
 	if err != nil {
 		interop.WriteBlockToDisk(wsb, true /*failed*/)
 		return nil, fmt.Errorf("could not compute state root: %v", err)
@@ -163,138 +163,6 @@
 	}, nil
 }
 
-func (vs *Server) getAltairBeaconBlock(ctx context.Context, req *ethpb.BlockRequest) (*ethpb.BeaconBlockAltair, error) {
-	ctx, span := trace.StartSpan(ctx, "ProposerServer.getAltairBeaconBlock")
-	defer span.End()
-
-	blk, err := vs.buildAltairBeaconBlock(ctx, req)
-	if err != nil {
-		return nil, err
-	}
-
-	// Compute state root with the newly constructed block.
-	wsb, err := wrapper.WrappedAltairSignedBeaconBlock(
-		&ethpb.SignedBeaconBlockAltair{Block: blk, Signature: make([]byte, 96)},
-	)
-	if err != nil {
-		return nil, err
-	}
-	stateRoot, err := vs.ComputeStateRoot(ctx, wsb)
-	if err != nil {
-		interop.WriteBlockToDisk(wsb, true /*failed*/)
-		return nil, fmt.Errorf("could not compute state root: %v", err)
-	}
-	blk.StateRoot = stateRoot
-	return blk, nil
-}
-
-func (vs *Server) getPhase0BeaconBlock(ctx context.Context, req *ethpb.BlockRequest) (*ethpb.BeaconBlock, error) {
-	ctx, span := trace.StartSpan(ctx, "ProposerServer.getPhase0BeaconBlock")
-	defer span.End()
-	blkData, err := vs.buildPhase0BlockData(ctx, req)
-	if err != nil {
-		return nil, fmt.Errorf("could not build block data: %v", err)
-	}
-
-	// Use zero hash as stub for state root to compute later.
-	stateRoot := params.BeaconConfig().ZeroHash[:]
-
-	blk := &ethpb.BeaconBlock{
-		Slot:          req.Slot,
-		ParentRoot:    blkData.ParentRoot,
-		StateRoot:     stateRoot,
-		ProposerIndex: blkData.ProposerIdx,
-		Body: &ethpb.BeaconBlockBody{
-			Eth1Data:          blkData.Eth1Data,
-			Deposits:          blkData.Deposits,
-			Attestations:      blkData.Attestations,
-			RandaoReveal:      req.RandaoReveal,
-			ProposerSlashings: blkData.ProposerSlashings,
-			AttesterSlashings: blkData.AttesterSlashings,
-			VoluntaryExits:    blkData.VoluntaryExits,
-			Graffiti:          blkData.Graffiti[:],
-		},
-	}
-
-	// Compute state root with the newly constructed block.
-	stateRoot, err = vs.ComputeStateRoot(
-		ctx, wrapper.WrappedPhase0SignedBeaconBlock(
-			&ethpb.SignedBeaconBlock{Block: blk, Signature: make([]byte, 96)},
-		),
-	)
-	if err != nil {
-		interop.WriteBlockToDisk(wrapper.WrappedPhase0SignedBeaconBlock(&ethpb.SignedBeaconBlock{Block: blk}), true /*failed*/)
-		return nil, fmt.Errorf("could not compute state root: %v", err)
-	}
-	blk.StateRoot = stateRoot
-	return blk, nil
-}
-
-// Build data required for creating a new beacon block, so this method can be shared across forks.
-func (vs *Server) buildPhase0BlockData(ctx context.Context, req *ethpb.BlockRequest) (*blockData, error) {
-	ctx, span := trace.StartSpan(ctx, "ProposerServer.buildPhase0BlockData")
-	defer span.End()
-
-	if vs.SyncChecker.Syncing() {
-		return nil, fmt.Errorf("syncing to latest head, not ready to respond")
-	}
-
-	// Retrieve the parent block as the current head of the canonical chain.
-	parentRoot, err := vs.HeadFetcher.HeadRoot(ctx)
-	if err != nil {
-		return nil, fmt.Errorf("could not retrieve head root: %v", err)
-	}
-
-	head, err := vs.HeadFetcher.HeadState(ctx)
-	if err != nil {
-		return nil, fmt.Errorf("could not get head state %v", err)
-	}
-
-	if features.Get().EnableNextSlotStateCache {
-		head, err = transition.ProcessSlotsUsingNextSlotCache(ctx, head, parentRoot, req.Slot)
-		if err != nil {
-			return nil, fmt.Errorf("could not advance slots to calculate proposer index: %v", err)
-		}
-	} else {
-		head, err = transition.ProcessSlots(ctx, head, req.Slot)
-		if err != nil {
-			return nil, fmt.Errorf("could not advance slot to calculate proposer index: %v", err)
-		}
-	}
-
-	eth1Data, err := vs.eth1DataMajorityVote(ctx, head)
-	if err != nil {
-		return nil, fmt.Errorf("could not get ETH1 data: %v", err)
-	}
-
-	deposits, atts, err := vs.packDepositsAndAttestations(ctx, head, eth1Data)
-	if err != nil {
-		return nil, err
-	}
-
-	graffiti := bytesutil.ToBytes32(req.Graffiti)
-
-	// Calculate new proposer index.
-	idx, err := helpers.BeaconProposerIndex(ctx, head)
-	if err != nil {
-		return nil, fmt.Errorf("could not calculate proposer index %v", err)
-	}
-
-	return &blockData{
-		ParentRoot:        parentRoot,
-		Graffiti:          graffiti,
-		ProposerIdx:       idx,
-		Eth1Data:          eth1Data,
-		Deposits:          deposits,
-		Attestations:      atts,
-		ProposerSlashings: vs.SlashingsPool.PendingProposerSlashings(ctx, head, false /*noLimit*/),
-		AttesterSlashings: vs.SlashingsPool.PendingAttesterSlashings(ctx, head, false /*noLimit*/),
-		VoluntaryExits:    vs.ExitPool.PendingExits(head, req.Slot, false /*noLimit*/),
-	}, nil
-}
-
-=======
->>>>>>> d78428c4
 // ProposeBeaconBlock is called by a proposer during its assigned slot to create a block in an attempt
 // to get it processed by the beacon node as the canonical head.
 func (vs *Server) ProposeBeaconBlock(ctx context.Context, req *ethpb.GenericSignedBeaconBlock) (*ethpb.ProposeResponse, error) {
