--- conflicted
+++ resolved
@@ -69,91 +69,7 @@
 	// Run E2E evaluators and tests.
 	r.addEvent(r.defaultEndToEndRun)
 
-<<<<<<< HEAD
 	if err := r.comHandler.group.Wait(); err != nil && !errors.Is(err, context.Canceled) {
-=======
-		// Wait for all required nodes to start.
-		requiredComponents := []e2etypes.ComponentRunner{
-			tracingSink, eth1Nodes, bootNode, beaconNodes, validatorNodes,
-		}
-		if multiClientActive {
-			requiredComponents = append(requiredComponents, []e2etypes.ComponentRunner{keyGen, lighthouseNodes, lighthouseValidatorNodes}...)
-		}
-		ctxAllNodesReady, cancel := context.WithTimeout(ctx, allNodesStartTimeout)
-		defer cancel()
-		if err := helpers.ComponentsStarted(ctxAllNodesReady, requiredComponents); err != nil {
-			return errors.Wrap(err, "components take too long to start")
-		}
-
-		// Since defer unwraps in LIFO order, parent context will be closed only after logs are written.
-		defer helpers.LogOutput(t)
-		if config.UsePprof {
-			defer func() {
-				log.Info("Writing output pprof files")
-				for i := 0; i < e2e.TestParams.BeaconNodeCount; i++ {
-					assert.NoError(t, helpers.WritePprofFiles(e2e.TestParams.LogPath, i))
-				}
-			}()
-		}
-
-		// Blocking, wait period varies depending on number of validators.
-		r.waitForChainStart()
-
-		// Failing early in case chain doesn't start.
-		if t.Failed() {
-			return errors.New("chain cannot start")
-		}
-
-		r.testDepositsAndTx(ctx, g, eth1Miner.KeystorePath(), []e2etypes.ComponentRunner{beaconNodes})
-
-		// Create GRPC connection to beacon nodes.
-		conns, closeConns, err := helpers.NewLocalConnections(ctx, e2e.TestParams.BeaconNodeCount)
-		require.NoError(t, err, "Cannot create local connections")
-		defer closeConns()
-
-		// Calculate genesis time.
-		nodeClient := eth.NewNodeClient(conns[0])
-		genesis, err := nodeClient.GetGenesis(context.Background(), &emptypb.Empty{})
-		require.NoError(t, err)
-		tickingStartTime := helpers.EpochTickerStartTime(genesis)
-
-		// Run assigned evaluators.
-		if err := r.runEvaluators(conns, tickingStartTime); err != nil {
-			return errors.Wrap(err, "one or more evaluators failed")
-		}
-
-		// If requested, run sync test.
-		if !config.TestSync {
-			return nil
-		}
-		syncConn, err := r.testBeaconChainSync(ctx, g, conns, tickingStartTime, bootNode.ENR(), eth1Miner.ENR())
-		if err != nil {
-			return errors.Wrap(err, "beacon chain sync test failed")
-		}
-		conns = append(conns, syncConn)
-		if err := r.testDoppelGangerProtection(ctx); err != nil {
-			return errors.Wrap(err, "doppel ganger protection check failed")
-		}
-
-		if config.ExtraEpochs > 0 {
-			secondsPerEpoch := uint64(params.BeaconConfig().SlotsPerEpoch.Mul(params.BeaconConfig().SecondsPerSlot))
-			dl := time.Now().Add(time.Second * time.Duration(config.ExtraEpochs*secondsPerEpoch))
-			if err := r.waitUntilEpoch(ctx, types.Epoch(config.EpochsToRun+config.ExtraEpochs), conns[0], dl); err != nil {
-				return errors.Wrap(err, "error while waiting for ExtraEpochs")
-			}
-			syncEvaluators := []e2etypes.Evaluator{ev.FinishedSyncing, ev.AllNodesHaveSameHead}
-			for _, evaluator := range syncEvaluators {
-				t.Run(evaluator.Name, func(t *testing.T) {
-					assert.NoError(t, evaluator.Evaluation(conns...), "Evaluation failed for sync node")
-				})
-			}
-		}
-
-		return nil
-	})
-
-	if err := g.Wait(); err != nil && !errors.Is(err, context.Canceled) {
->>>>>>> 4ad1c4df
 		// At the end of the main evaluator goroutine all nodes are killed, no need to fail the test.
 		if strings.Contains(err.Error(), "signal: killed") {
 			return
@@ -423,11 +339,27 @@
 	if !config.TestSync {
 		return nil
 	}
-	if err := r.testBeaconChainSync(r.comHandler.ctx, r.comHandler.group, conns, tickingStartTime, bootNode.ENR(), eth1Miner.ENR()); err != nil {
+	syncConn, err := r.testBeaconChainSync(ctx, g, conns, tickingStartTime, bootNode.ENR(), eth1Miner.ENR())
+	if err != nil {
 		return errors.Wrap(err, "beacon chain sync test failed")
 	}
-	if err := r.testDoppelGangerProtection(r.comHandler.ctx); err != nil {
+	conns = append(conns, syncConn)
+	if err := r.testDoppelGangerProtection(ctx); err != nil {
 		return errors.Wrap(err, "doppel ganger protection check failed")
+	}
+
+	if config.ExtraEpochs > 0 {
+		secondsPerEpoch := uint64(params.BeaconConfig().SlotsPerEpoch.Mul(params.BeaconConfig().SecondsPerSlot))
+		dl := time.Now().Add(time.Second * time.Duration(config.ExtraEpochs*secondsPerEpoch))
+		if err := r.waitUntilEpoch(ctx, types.Epoch(config.EpochsToRun+config.ExtraEpochs), conns[0], dl); err != nil {
+			return errors.Wrap(err, "error while waiting for ExtraEpochs")
+		}
+		syncEvaluators := []e2etypes.Evaluator{ev.FinishedSyncing, ev.AllNodesHaveSameHead}
+		for _, evaluator := range syncEvaluators {
+			t.Run(evaluator.Name, func(t *testing.T) {
+				assert.NoError(t, evaluator.Evaluation(conns...), "Evaluation failed for sync node")
+			})
+		}
 	}
 	return nil
 }
