// Package p2p handles peer-to-peer networking for the sharding package.
package p2p

import (
	"reflect"

	"github.com/ethereum/go-ethereum/event"
	"github.com/ethereum/go-ethereum/log"
)

// Server is a placeholder for a shardp2p service. To be designed.
type Server struct {
	feeds map[reflect.Type]*event.Feed
}

// NewServer creates a new p2p server instance.
func NewServer() (*Server, error) {
	return &Server{
		feeds: make(map[reflect.Type]*event.Feed),
	}, nil
}

<<<<<<< HEAD
// Start the main routine for an p2p server.
func (s *Server) Start() error {
=======
// Start the main routine for an shardp2p server.
func (s *Server) Start() {
>>>>>>> b60e56c0
	log.Info("Starting shardp2p server")
}

// Stop the main p2p loop.
func (s *Server) Stop() error {
	log.Info("Stopping shardp2p server")
	return nil
}

// Send a message to a specific peer.
func (s *Server) Send(msg interface{}, Peer peer) {
	// TODO
}

// Broadcast a message to the world.
func (s *Server) Broadcast(msg interface{}) {
	// TODO
}<|MERGE_RESOLUTION|>--- conflicted
+++ resolved
@@ -20,13 +20,8 @@
 	}, nil
 }
 
-<<<<<<< HEAD
 // Start the main routine for an p2p server.
-func (s *Server) Start() error {
-=======
-// Start the main routine for an shardp2p server.
 func (s *Server) Start() {
->>>>>>> b60e56c0
 	log.Info("Starting shardp2p server")
 }
 
